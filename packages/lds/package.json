--- conflicted
+++ resolved
@@ -1,10 +1,6 @@
 {
   "name": "@graphile/lds",
-<<<<<<< HEAD
-  "version": "4.6.0-alpha.0",
-=======
   "version": "4.7.0",
->>>>>>> 6e466f58
   "description": "Logical decoding server for PostgreSQL, monitors for new/edited/deleted rows and announces them to interested clients.",
   "main": "dist/index.js",
   "scripts": {
