---
layout: page
path: /postgraphile/node-id/
title: Globally Unique Object Identification ("id" / "nodeId")
---

The [GraphQL Global Object Identification
Specification](https://facebook.github.io/relay/graphql/objectidentification.htm)
is one of the best practices in GraphQL, it gives clients a way to uniquely identify
each object in the schema and to fetch these objects by their IDs.

By default, the `postgraphile/presets/amber` preset implements this specification.
The amber preset assigns the unique identifier to every table with a primary key.
The preset exposes the unique identifier as an attribute named `id`.

It is common in database design to use the column name `id` for primary keys. For
this reason, if there is an attribute named `id` that is already on the GraphQL type,
the amber preset renames that attribute to `rowId`. If you want to use the amber
preset but you do not like this behavior, you have several options:

1. You can use the `postgraphile/presets/relay` preset which makes several changes
   including removing `rowId` entirely.
2. You can use a V4 preset that mimics the behavior and settings of PostGraphile V4
   which used `nodeId` to represent the unique identifier.
3. You can create your plugin similar to the following:

```ts
const IdToNodeIdPlugin: GraphileConfig.Plugin = {
  name: "IdToNodeIdPlugin",
  version: "1.0.0",
  inflection: {
    replace: {
      nodeIdFieldName() {
        return "nodeId";
      },
      attribute(previous, options, details) {
<<<<<<< HEAD
        const name = previous!(details);
        if (name === "id") return "rowId";
=======
        if (!previous) {
          throw new Error("There was no 'attribute' inflector to replace?!");
        }
        const name = previous.call(this, details);
        if (name === "rowId") {
          return "id";
        }
>>>>>>> 05265a2d
        return name;
      },
    },
  },
};
```

One common use case for the unique `id` field is as the cache key for your client
library, e.g. with Apollo Client's `dataIdFromObject`:

```ts
import ApolloClient from "apollo-client";
import { HttpLink } from "apollo-link-http";
import { InMemoryCache } from "apollo-cache-inmemory";

const cache = new InMemoryCache({
  // highlight-next-line
  dataIdFromObject: (object) => object.id || null,
  // Or if you renamed 'id' to 'nodeId' then:
  //   dataIdFromObject: (object) => object.nodeId || null,
});

export const client = new ApolloClient({
  link: new HttpLink(),
  cache,
});
```

### Disabling the Global Object Identifier

The global object identifier is added by the amber preset. If you use the amber
preset but you want to disable the global object identifier throughout your API,
you can do so by disabling `NodePlugin`:

```ts title="graphile.config.mjs"
export default {
  // ...
  // highlight-next-line
  disablePlugins: ["NodePlugin"],
};
```

Ensure that you have a good way of generating cache identifiers for your GraphQL
client though!

(Note: the GraphQL Global Object Identification Specification was previously
known as the Relay Global Object Identification Specification, but it is not
specific to Relay and is a general best practice for GraphQL APIs.)

### More On the Relay Preset

If having both `id: ID!` and `rowId: Int!` in your schema bothers you (as it
should!), you should consider using the `postgraphile/presets/relay` preset.
This preset will hide raw primary keys from most of the schema, and will use
global object identifiers instead - not just in the query schema but also in
mutations and filtering (and, with a little guidance, in function inputs).

```js title="graphile.config.mjs"
import { PostGraphileAmberPreset } from "postgraphile/presets/amber";
// highlight-next-line
import { PostGraphileRelayPreset } from "postgraphile/presets/relay";

export default {
  extends: [
    PostGraphileAmberPreset,
    // highlight-next-line
    PostGraphileRelayPreset,
    //...
  ],
  // ...
};
```

### Globally Unique ID Structure

In GraphQL a globally unique ID should be treated as an "opaque" value: you should
not extract values from inside it in your application. Though the globally unique
ID is stable for the same object, when new objects are created there is no guarantee
that their new ID will conform to the same encoding.

That said, it is generally easy to extract details from PostGraphile's globally
unique IDs. Take for example the unique ID `WyJQb3N0IiwxXQ==`. By base64 decoding
this value, we can see the data in it is `["Post",1]`. This states that it is for
the `Post` GraphQL type, and the associated primary key value is `1`. (If you are
using the V4 preset then `nodeId`s will use the table name (or a derivative thereof)
rather than the GraphQL type name.)

Thus, using globally unique IDs **does not** make your primary keys unobtainable, and
doing so is not a goal of globally unique IDs. Should you need your primary keys to
be meaningless, you should use an approach like UUIDv4 or a Feistel cipher.<|MERGE_RESOLUTION|>--- conflicted
+++ resolved
@@ -34,18 +34,13 @@
         return "nodeId";
       },
       attribute(previous, options, details) {
-<<<<<<< HEAD
-        const name = previous!(details);
-        if (name === "id") return "rowId";
-=======
         if (!previous) {
           throw new Error("There was no 'attribute' inflector to replace?!");
         }
-        const name = previous.call(this, details);
+        const name = previous(details);
         if (name === "rowId") {
           return "id";
         }
->>>>>>> 05265a2d
         return name;
       },
     },
