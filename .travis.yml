--- conflicted
+++ resolved
@@ -1,13 +1,8 @@
 language: node_js
 
 node_js:
-<<<<<<< HEAD
   - "8"
-  - "4.3.2"
-=======
   - "6"
-  - "8"
->>>>>>> 49230898
 
 addons:
   postgresql: "9.4"
