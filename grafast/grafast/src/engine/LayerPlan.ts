import * as assert from "../assert.js";
import type { Bucket } from "../bucket.js";
import {
  FLAG_ERROR,
  FLAG_INHIBITED,
  FLAG_NULL,
  FLAG_POLY_SKIPPED,
  FLAG_STOPPED,
  FORBIDDEN_BY_NULLABLE_BOUNDARY_FLAGS,
  NO_FLAGS,
} from "../constants.js";
import { inspect } from "../inspect.js";
import type { ExecutionValue, UnaryExecutionValue } from "../interfaces.js";
import type { Step, UnbatchedStep } from "../step";
import type { __ValueStep } from "../steps/index.js";
import { arrayOfLength, arraysMatch, setsMatch } from "../utils.js";
import { batchExecutionValue, newBucket } from "./executeBucket.js";
import type { OperationPlan } from "./OperationPlan";

/** If any of these flags are set on a value, its type should not be resolved and it should be treated as null */
const SKIP_RESOLVE_TYPE_FLAGS =
  FLAG_NULL | FLAG_ERROR | FLAG_STOPPED | FLAG_POLY_SKIPPED | FLAG_INHIBITED;

/*
 * Branching: e.g. polymorphic, conditional, etc - means that different
 * directions can be chosen - the plan "branches" at that point based on a
 * condition. We should not push plans up into parents _unless_ every branch
 * uses the same plan; otherwise we're making the parent do more work than
 * necessary.
 *
 * Deferred: e.g. mutation, subscription, defer, stream - means that the values
 * are calculated "at a later time". We must not push plans up into parents
 * because the values could be out of date (mutations, subscriptions) or would
 * do premature calculation (stream, defer) thus slowing initial payload
 * delivery.
 */

/** Non-branching, non-deferred */
export interface LayerPlanReasonRoot {
  type: "root";
}

/** Non-branching, non-deferred */
export interface LayerPlanReasonNullableField {
  type: "nullableBoundary";
  parentLayerPlan: LayerPlan;
  /**
   * Can be used such that the same LayerPlan can be used for two selection
   * sets for the same parent plan. In this case an additional output plan
   * would be added to the LayerPlan.
   *
   * Also needed for execution (see `executeBucket`).
   */
  parentStep: Step;
}

export interface LayerPlanReasonListItemStream {
  initialCountStepId?: number;
  ifStepId?: number;
  labelStepId?: number;
}

/** Non-branching, non-deferred */
export interface LayerPlanReasonListItem {
  type: "listItem";
  parentLayerPlan: LayerPlan;
  /**
   * Can be used such that the same LayerPlan can be used for two lists for
   * the same parent plan. In this case an additional output plan would be
   * added to the LayerPlan.
   *
   * Also needed for execution (see `executeBucket`).
   */
  parentStep: Step;

  /**
   * If this listItem is to be streamed, the configuration for that streaming.
   */
  stream?: LayerPlanReasonListItemStream;
}

/** Non-branching, deferred */
export interface LayerPlanReasonSubscription {
  type: "subscription";
  parentLayerPlan: LayerPlan;
}

/** Non-branching, deferred */
export interface LayerPlanReasonMutationField {
  type: "mutationField";
  parentLayerPlan: LayerPlan;
  mutationIndex: number;
}

/** Non-branching, deferred */
export interface LayerPlanReasonDefer {
  type: "defer";
  parentLayerPlan: LayerPlan;
  // TODO: change to labelStepId, also add ifStepId. See listItem.stream for
  // examples.
  label?: string;
}

/**
 * Non-branching, non-deferred
 *
 * A polymorphic bucket indicates a transition between values of unknown type
 * and values of a known polymorphic type. This is predicated based on the
 * given typename - before the typename is known, we must run all steps for all
 * types, but once the type is known we can be more selective about which steps
 * to run.
 *
 * When a polymorphic type is met, there will always be a polymorphic layer
 * plan, even if all steps within it run for all types. This is necessary to
 * advance the `polymorphicPathList` index for the relevant indicies.
 */
export interface LayerPlanReasonPolymorphic {
  type: "polymorphic";
  parentLayerPlan: LayerPlan;
  typeNames: string[];
  /**
   * Stores the __typename, needed for execution (see `executeBucket`).
   */
  parentStep: Step<string | null>;
  polymorphicPaths: Set<string>;
}

/**
 * Branching, non-deferred
 *
 * A polymorphicPartition bucket accepts a subset of types and contains only
 * steps relevant to those types; it's a way to avoid having to do a lot of
 * filtering of values being passed into steps' execute methods by
 * pre-filtering the values.
 */
export interface LayerPlanReasonPolymorphicPartition {
  type: "polymorphicPartition";
  parentLayerPlan: LayerPlan<LayerPlanReasonPolymorphic>;
  typeNames: string[];
  polymorphicPaths: ReadonlySet<string>;
}

/** Non-branching, non-deferred */
export interface LayerPlanReasonSubroutine {
  // NOTE: the plan that has a subroutine should call executeBucket from within
  // `execute`.
  type: "subroutine";
  parentLayerPlan: LayerPlan;
  parentStep: Step;
}

/**
 * Anti-branching, non-deferred
 *
 * A "combined" layer plan exists to re-combine values from multiple layer
 * plans together again, to allow future steps to be more efficient. It's
 * typically relevant when polymorphism has occurred and has caused branching,
 * the combined layer plan allows the values to be recombined before branching
 * again, such that L layers of polymorphism, where there are P different
 * polymorphic branches at each layer, results in P*L branches rather than P^L
 * branches - i.e. it scales linary with number of layers rather than
 * exponentially.
 */
export interface LayerPlanReasonCombined {
  type: "combined";
  parentLayerPlans: ReadonlyArray<LayerPlan>;
}

export function hasParentLayerPlan(
  reason: LayerPlanReason,
): reason is Exclude<
  LayerPlanReason,
  LayerPlanReasonRoot | LayerPlanReasonCombined
> {
  return reason.type !== "root" && reason.type !== "combined";
}

export function isDeferredLayerPlan(layerPlan: LayerPlan): boolean {
  const t = layerPlan.reason.type;
  return (
    (t === "listItem" && layerPlan.reason.stream != null) ||
    t === "subscription" ||
    t === "mutationField" ||
    t === "defer"
  );
}

export type LayerPlanReason =
  | LayerPlanReasonRoot
  | LayerPlanReasonNullableField
  | LayerPlanReasonListItem
  | LayerPlanReasonSubscription
  | LayerPlanReasonMutationField
  | LayerPlanReasonDefer
  | LayerPlanReasonPolymorphic
  | LayerPlanReasonPolymorphicPartition
  | LayerPlanReasonCombined
  | LayerPlanReasonSubroutine;

// The `A extends any ? ... : never` tells TypeScript to make this
// distributive. TypeScript can be a bit arcane.
export type HasParent<A extends LayerPlanReason> = A extends any
  ? A extends { parentStep: Step }
    ? A
    : never
  : never;

export type LayerPlanReasonsWithParentStep = HasParent<LayerPlanReason>;

/** @internal */
export interface LayerPlanPhase {
  /**
   * If true, we should check before the layer plan executes to see if the
   * execution has already timed out.
   *
   * @see {@link RequestTools.stopTime}
   */
  checkTimeout: boolean;

  /**
   * A list of steps that can be ran in parallel at this point, since all
   * their previous dependencies have already been satisfied.
   */
  normalSteps:
    | Array<{
        step: Step;
      }>
    | undefined;

  /**
   * A list of 'isSyncAndSafe' steps with unbatchedExecute methods that can be
   * ran once the `normalSteps` have completed; they must only depend on steps
   * that have already been executed before them (including previous
   * unbatchedSyncAndSafeSteps in the same list).
   */
  unbatchedSyncAndSafeSteps:
    | Array<{
        step: UnbatchedStep;

        /**
         * Store the result of the step here if you want - useful to avoid lookups
         * and when there's no storage. HIGHLY VOLATILE, will not survive a tick!
         */
        scratchpad: any;
      }>
    | undefined;

  /**
   * Optimization - a digest of all steps in normalSteps and unbatchedSyncAndSafeSteps
   *
   * @internal
   */
  _allSteps: Step[];
}

/**
 * A LayerPlan represents (via "reason") either the root (root), when something
 * happens at a later time (mutationField, defer), when plurality changes
 * (list, stream, subscription, polymorphic), or when a subprocess needs to be
 * computed (subroutine).
 *
 * Layer plans belong to an operation plan.
 *
 * Every layer plan (except for the root layer plan) has exactly one parent
 * layer plan.
 *
 * Every layer plan is caused by a parent step.
 *
 * The LayerPlan of a step influences:
 *
 * 1. how steps are deduplicated
 * 2. the order in which the steps are executed
 * 3. where the result of executing the step is stored
 * 4. when the step execution cache is allowed to be GC'd
 *
 * NOTE: `__ListTransformStep`'s effectively have a temporary bucket inside
 * them (built on the `__Item`) that's thrown away once the transform is
 * complete.
 *
 */
export class LayerPlan<TReason extends LayerPlanReason = LayerPlanReason> {
  id: number;

  /**
   * Every layer plan has a "root step" that shapes the value the layer
   * returns. Note that this step may be dependent on other steps included in
   * the LayerPlan, or could be provided externally.
   *
   * The root step is different for different layer step reasons:
   *
   * - root: the `operationPlan.rootValue`
   * - listItem: the `__ItemStep`
   * - subscription: also the `__ItemStep`
   * - mutationField: the result plan of the mutation field
   * - defer: the parent layer's rootStep (defer always results in an object, unless an error occurs)
   * - polymorphic: the plan for the particular type
   * - subroutine: the result (returned) plan of the subroutine
   *
   * @internal
   */
  public readonly rootStep: Step | null = null;

  /**
   * Which steps the results for which are available in a parent bucket need to
   * be "copied across" to this bucket because steps in this bucket still
   * reference them?
   *
   * @internal
   */
  public copyStepIds: number[] = [];

  /** @internal */
  public children: LayerPlan[] = [];

  /** @internal */
  steps: Step[] = [];
  /** @internal */
  pendingSteps: Step[] = [];

  /**
   * This goes along with `parentStep` in the reason, except it applies to all
   * layer plan types and we figure it out automatically from the parent layer
   * plan. If this step has an error at a given index, then it should be
   * treated as if the parentStep had an error at that same index.
   *
   * @internal
   */
  public parentSideEffectStep: Step | null;

  /**
   * This tracks the latest seen side effect at the current point in planning
   * (such that created steps take this to be their implicitSideEffectStep).
   * This isn't used once planning is complete.
   *
   * @internal
   */
  public latestSideEffectStep: Step | null = null;

  /**
   * Describes the order in which the steps within this LayerPlan are executed.
   *
   * Special attention must be paid to steps that have side effects.
   *
   * @internal
   */
  phases: Array<LayerPlanPhase> = [];

  /**
   * The list of layerPlans that steps added to this LayerPlan may depend upon.
   * Note this includes self, so it has one more entry than `depth`.
   *
   * ```
   * this.ancestry[this.depth] === this;
   * ```
   *
   * @internal
   */
  ancestry: LayerPlan[];

  /** How "deep" this layer plan is (how many ancestors it has). The root layer plan has a depth of 0. */
  depth: number;
  /** The depth at which a "defer boundary" occurs (OperationPlan.getPeers cannot pass a defer boundary), or 0. */
  deferBoundaryDepth: number;

  /**
   * An optimization for OperationPlan.getPeers; this tracks the steps in this
   * layer plan, grouped by their step class.
   */
  // eslint-disable-next-line @typescript-eslint/ban-types
  stepsByConstructor: Map<Function, Set<Step>>;

  constructor(
    public readonly operationPlan: OperationPlan,
    public readonly reason: TReason, //parentStep: ExecutableStep | null,
  ) {
    // This layer plan is dependent on the latest side effect. Note that when
    // we set a `rootStep` later, if the root step is dependent on this step
    // (directly or indirectly) we will clear this property.

    // There has yet to be any side effects created in this layer.
    this.latestSideEffectStep = null;

    this.stepsByConstructor = new Map();
    if (reason.type === "root") {
      this.parentSideEffectStep = null;
      this.depth = 0;
      this.ancestry = [this];
      this.deferBoundaryDepth = 0;

      this.id = operationPlan.addLayerPlan(this);

      assert.strictEqual(
        this.id,
        0,
        "Root layer plan must have id=0, there must be only one",
      );
    } else if (reason.type === "combined") {
      this.parentSideEffectStep = null;
      const firstParentLayerPlan = reason.parentLayerPlans[0];
      const rootLp = firstParentLayerPlan.ancestry[0];
      if (rootLp.reason.type !== "root") {
        throw new Error(
          "GrafastInternalError<e9290db3-9a1b-45af-a50e-baa9e161d7cc>: expected the 0'th entry in ancestry to be the root layer plan",
        );
      }
      // We don't allow references beyond a combined layer plan (except to the root)
      this.ancestry = [rootLp, this];
      this.depth = 1;
      // TODO: is this correct?
      this.deferBoundaryDepth = 0;

      this.id = operationPlan.addLayerPlan(this);

      // Deliberately shadow!
      for (const parentLayerPlan of reason.parentLayerPlans) {
        parentLayerPlan.children.push(this);
      }
    } else {
      const parentLayerPlan = reason.parentLayerPlan;

      if (reason.type === "polymorphicPartition") {
        if (parentLayerPlan.reason.type !== "polymorphic") {
          throw new Error(
            `GrafastInternalError<ef8fcb9a-5252-4593-915c-b3ebe4aa8eff>: a polymorphicPartition may only be a child of a polymorphic layer plan, but ${this} was created under ${parentLayerPlan}`,
          );
        }
      }

      this.parentSideEffectStep = parentLayerPlan.latestSideEffectStep ?? null;
      this.depth = parentLayerPlan.depth + 1;
      this.ancestry = [...parentLayerPlan.ancestry, this];
      if (isDeferredLayerPlan(this)) {
        this.deferBoundaryDepth = this.depth;
      } else {
        this.deferBoundaryDepth = parentLayerPlan.deferBoundaryDepth;
      }

      this.id = operationPlan.addLayerPlan(this);

      parentLayerPlan.children.push(this);
    }
  }

  toString() {
    let chain = "";
    // eslint-disable-next-line @typescript-eslint/no-this-alias
    let prev: LayerPlan = this;
    // eslint-disable-next-line @typescript-eslint/no-this-alias
    let current: LayerPlan | null = this;
    while (
      (current = hasParentLayerPlan(current.reason)
        ? current.reason.parentLayerPlan
        : null)
    ) {
      chain = chain + `∈${current.id}`;
      prev = current;
    }
    if (prev.reason.type === "combined") {
      chain =
        chain + `Σ${prev.reason.parentLayerPlans.map((p) => p.id).join("|")}`;
    }
    const reasonExtra =
      this.reason.type === "polymorphicPartition"
        ? `{${this.reason.typeNames.join(",")}}`
        : "";
    const deps = this.copyStepIds.length > 0 ? `/${this.copyStepIds}` : "";
    return `LayerPlan<${this.id}${chain}${
      this.parentSideEffectStep ? `^${this.parentSideEffectStep.id}` : ""
    }?${this.reason.type}${reasonExtra}!${this.rootStep?.id ?? "x"}${deps}>`;
  }

  print(depth = 0) {
    const output = [`${" ".repeat(depth * 2)}${this}`];
    for (const child of this.children) {
      output.push(child.print(depth + 1));
    }
    return output.join("\n");
  }

  _hasSetRootStep = false;
  setRootStep($root: Step): void {
    if (this._hasSetRootStep) {
      throw new Error(`Set root step on ${this} more than once`);
    }
    this._hasSetRootStep = true;
    this.operationPlan.stepTracker.setLayerPlanRootStep(this, $root);

    // NOTE: we may clear `this.parentSideEffectStep` based on the `$root` step
    // having an explicit dependency on `this.parentSideEffectStep`; but that
    // will be done as part of `OperationPlan::finalizeLayerPlans()` because
    // steps aren't assigned `implicitSideEffectStep`s until that point.
  }

  /** @internal Use plan.getStep(id) instead. */
  public getStep(id: number, requestingStep: Step): Step {
    return this.operationPlan.getStep(id, requestingStep);
  }

  /** @internal */
  public _addStep(step: Step): number {
    return this.operationPlan._addStep(step);
  }

  public finalize(): void {}

  public newBucket(parentBucket: Bucket): Bucket | null {
    if (this.reason.type === "combined") {
      throw new Error(`Use newCombinedBucket instead.`);
    }
    const { copyStepIds } = this;
    const store: Bucket["store"] = new Map();
    const polymorphicPathList: (string | null)[] =
      this.reason.type === "mutationField"
        ? (parentBucket.polymorphicPathList as string[])
        : [];
    const polymorphicType =
      this.reason.type === "polymorphic" ? ([] as string[]) : null;
    const iterators: Array<Set<AsyncIterator<any> | Iterator<any>>> =
      this.reason.type === "mutationField" ? parentBucket.iterators : [];
    const map: Map<number, number | number[]> = new Map();

    const $parentSideEffect = this.parentSideEffectStep;
    let parentSideEffectValue: ExecutionValue | null;
    if ($parentSideEffect) {
      parentSideEffectValue = parentBucket.store.get($parentSideEffect.id)!;
    } else {
      parentSideEffectValue = null;
    }

    let size = 0;
    switch (this.reason.type) {
      case "nullableBoundary": {
        if (this.rootStep == null) {
          throw new Error(
            "GrafastInternalError<f8136364-46c7-4886-b2ae-51319826f97d>: nullableStepStore layer plan has no rootStepId",
          );
        }
        const itemStepId = this.rootStep.id;

        // PERF: if parent bucket has no nulls/errors in `itemStepId`
        // then we can just copy everything wholesale rather than building
        // new arrays and looping.
        const hasNoNullsOrErrors = false;

        if (this.rootStep._isUnary) {
          const fieldValue = parentBucket.store.get(
            itemStepId,
          )! as UnaryExecutionValue;
          const forbiddenFlags =
            fieldValue._entryFlags & FORBIDDEN_BY_NULLABLE_BOUNDARY_FLAGS;
          if (forbiddenFlags) {
            size = 0;
          } else {
            store.set(itemStepId, fieldValue);
            for (const stepId of copyStepIds) {
              store.set(stepId, parentBucket.store.get(stepId)!);
            }
            const parentBucketSize = parentBucket.size;
            for (
              let originalIndex = 0;
              originalIndex < parentBucketSize;
              originalIndex++
            ) {
              if (
                parentSideEffectValue === null ||
                !(parentSideEffectValue._flagsAt(originalIndex) & FLAG_ERROR)
              ) {
                const newIndex = size++;
                map.set(originalIndex, newIndex);
                polymorphicPathList[newIndex] =
                  parentBucket.polymorphicPathList[originalIndex];
                iterators[newIndex] = parentBucket.iterators[originalIndex];
              }
            }
          }
        } else if (hasNoNullsOrErrors) {
          const nullableStepStore = parentBucket.store.get(itemStepId);
          if (!nullableStepStore) {
            throw new Error(
              `GrafastInternalError<017dc8bf-1db1-4983-a41e-e69c6652e4c7>: could not find entry '${itemStepId}' (${parentBucket.layerPlan.operationPlan.dangerouslyGetStep(
                itemStepId,
              )}) in store for ${parentBucket.layerPlan}`,
            );
          }
          store.set(itemStepId, nullableStepStore);
          for (const stepId of copyStepIds) {
            store.set(stepId, parentBucket.store.get(stepId)!);
          }
          for (
            let originalIndex = 0;
            originalIndex < parentBucket.size;
            originalIndex++
          ) {
            const newIndex = size++;
            map.set(originalIndex, newIndex);
            polymorphicPathList[newIndex] =
              parentBucket.polymorphicPathList[originalIndex];
            iterators[newIndex] = parentBucket.iterators[originalIndex];
          }
        } else {
          const ev = batchExecutionValue([]);
          store.set(itemStepId, ev);

          for (const stepId of copyStepIds) {
            const ev = parentBucket.store.get(stepId)!;
            if (ev.isBatch) {
              // Prepare store with an empty list for each copyPlanId
              store.set(stepId, batchExecutionValue([]));
            } else {
              store.set(stepId, ev);
            }
          }

          const nullableStepStore = parentBucket.store.get(itemStepId);
          if (!nullableStepStore) {
            throw new Error(
              `GrafastInternalError<017dc8bf-1db1-4983-a41e-e69c6652e4c7>: could not find entry '${itemStepId}' (${parentBucket.layerPlan.operationPlan.dangerouslyGetStep(
                itemStepId,
              )}) in store for ${parentBucket.layerPlan}`,
            );
          }

          // We'll typically be creating fewer nullableBoundary bucket entries
          // than we have parent bucket entries (because we exclude nulls), so
          // we must "multiply up" (down) the store entries.
          for (
            let originalIndex = 0;
            originalIndex < parentBucket.size;
            originalIndex++
          ) {
            if (
              (parentSideEffectValue === null ||
                !(
                  parentSideEffectValue._flagsAt(originalIndex) & FLAG_ERROR
                )) &&
              !(nullableStepStore._flagsAt(originalIndex) & FLAG_NULL)
            ) {
              const newIndex = size++;
              map.set(originalIndex, newIndex);
              ev._copyResult(newIndex, nullableStepStore, originalIndex);

              polymorphicPathList[newIndex] =
                parentBucket.polymorphicPathList[originalIndex];
              iterators[newIndex] = parentBucket.iterators[originalIndex];
              for (const stepId of copyStepIds) {
                const ev = store.get(stepId)!;
                if (ev.isBatch) {
                  const orig = parentBucket.store.get(stepId)!;
                  ev._copyResult(newIndex, orig, originalIndex);
                }
              }
            }
          }
        }

        break;
      }
      case "listItem": {
        const listStepId = this.reason.parentStep.id;
        const listStepStore = parentBucket.store.get(listStepId);
        if (!listStepStore) {
          throw new Error(
            `GrafastInternalError<314865b0-f7e8-4e81-b966-56e5a0de562e>: could not find entry '${listStepId}' (${parentBucket.layerPlan.operationPlan.dangerouslyGetStep(
              listStepId,
            )}) in store for layerPlan ${parentBucket.layerPlan}`,
          );
        }

        if (this.rootStep == null) {
          throw new Error(
            "GrafastInternalError<b3a2bff9-15c6-47e2-aa82-19c862324f1a>: listItem layer plan has no rootStepId",
          );
        }
        const itemStepId = this.rootStep.id;
        // Item steps are **NOT** unary
        if (this.rootStep._isUnary) {
          throw new Error("listItem layer plan can't have a unary root step!");
        }
        const ev = batchExecutionValue([] as any[]);
        store.set(itemStepId, ev);

        for (const stepId of copyStepIds) {
          // Deliberate shadowing
          const ev = parentBucket.store.get(stepId)!;
          if (ev.isBatch) {
            // Prepare store with an empty list for each copyPlanId
            store.set(stepId, batchExecutionValue([]));
          } else {
            store.set(stepId, ev);
          }
        }

        // We'll typically be creating more listItem bucket entries than we
        // have parent buckets, so we must "multiply up" the store entries.
        for (
          let originalIndex = 0;
          originalIndex < parentBucket.size;
          originalIndex++
        ) {
          const list: any[] | null | undefined | Error =
            listStepStore.at(originalIndex);
          if (
            (parentSideEffectValue === null ||
              !(parentSideEffectValue._flagsAt(originalIndex) & FLAG_ERROR)) &&
            Array.isArray(list)
          ) {
            const newIndexes: number[] = [];
            map.set(originalIndex, newIndexes);
            for (let j = 0, l = list.length; j < l; j++) {
              const newIndex = size++;
              newIndexes.push(newIndex);
              const val = list[j];
              // TODO: are these the right flags?
              ev._setResult(newIndex, val, val == null ? FLAG_NULL : NO_FLAGS);

              polymorphicPathList[newIndex] =
                parentBucket.polymorphicPathList[originalIndex];
              iterators[newIndex] = parentBucket.iterators[originalIndex];
              for (const stepId of copyStepIds) {
                const ev = store.get(stepId)!;
                if (ev.isBatch) {
                  const orig = parentBucket.store.get(stepId)!;
                  ev._copyResult(newIndex, orig, originalIndex);
                }
              }
            }
          }
        }

        break;
      }
      case "mutationField": {
        // This is a 1-to-1 map, so we can mostly just copy from parent bucket
        size = parentBucket.size;
        for (let i = 0; i < parentBucket.size; i++) {
          map.set(i, i);
        }
        for (const stepId of copyStepIds) {
          store.set(stepId, parentBucket.store.get(stepId)!);
        }

        break;
      }
      case "polymorphic": {
        const parentStepId = this.reason.parentStep.id;
        const typenameEV = parentBucket.store.get(parentStepId);
        if (!typenameEV) {
          throw new Error(
            `GrafastInternalError<af1417c6-752b-466e-af7e-cfc35724c3bc>: Entry for '${parentBucket.layerPlan.operationPlan.dangerouslyGetStep(
              parentStepId,
            )}' not found in bucket for '${parentBucket.layerPlan}'`,
          );
        }

        const batchCopyStepIds = [];
        for (const stepId of copyStepIds) {
          const ev = parentBucket.store.get(stepId);
          if (!ev) {
            throw new Error(
              `GrafastInternalError<548f0d84-4556-4189-8655-fb16aa3345a6>: new bucket for ${this} wants to copy ${this.operationPlan.dangerouslyGetStep(
                stepId,
              )}, but bucket for ${
                parentBucket.layerPlan
              } doesn't contain that plan`,
            );
          }
          if (ev.isBatch) {
            batchCopyStepIds.push(stepId);
            store.set(stepId, batchExecutionValue([]));
          } else {
            store.set(stepId, ev);
          }
        }

        for (
          let originalIndex = 0;
          originalIndex < parentBucket.size;
          originalIndex++
        ) {
          const flags = typenameEV._flagsAt(originalIndex);
          if (
            flags &
            (FLAG_ERROR | FLAG_INHIBITED | FLAG_NULL | FLAG_POLY_SKIPPED)
          ) {
            continue;
          }
          if (
            parentSideEffectValue !== null &&
            parentSideEffectValue._flagsAt(originalIndex) & FLAG_ERROR
          ) {
            continue;
          }
          const polymorphicPath =
            parentBucket.polymorphicPathList.at(originalIndex);
          const typeName = typenameEV.at(originalIndex);
          if (!this.reason.typeNames.includes(typeName)) {
            // TODO: should we error?
            // Skip
            continue;
          }
          const newIndex = size++;
          map.set(originalIndex, newIndex);
          polymorphicPathList[newIndex] =
            (polymorphicPath ?? "") + ">" + typeName;
          polymorphicType![newIndex] = typeName;
          iterators[newIndex] = parentBucket.iterators[originalIndex];
          for (const planId of batchCopyStepIds) {
            const ev = store.get(planId)!;
            const orig = parentBucket.store.get(planId)!;
            ev._copyResult(newIndex, orig, originalIndex);
          }
        }

        break;
      }
      case "polymorphicPartition": {
        // Similar to polymorphic
        const batchCopyStepIds = [];
        for (const stepId of copyStepIds) {
          const ev = parentBucket.store.get(stepId);
          if (!ev) {
            throw new Error(
              `GrafastInternalError<548f0d84-4556-4189-8655-fb16aa3345a6>: new bucket for ${this} wants to copy ${this.operationPlan.dangerouslyGetStep(
                stepId,
              )}, but bucket for ${
                parentBucket.layerPlan
              } doesn't contain that plan`,
            );
          }
          if (ev.isBatch) {
            batchCopyStepIds.push(stepId);
            store.set(stepId, batchExecutionValue([]));
          } else {
            store.set(stepId, ev);
          }
        }

        for (
          let originalIndex = 0;
          originalIndex < parentBucket.size;
          originalIndex++
        ) {
          if (
            parentSideEffectValue !== null &&
            parentSideEffectValue._flagsAt(originalIndex) & FLAG_ERROR
          ) {
            continue;
          }
          const typeName = parentBucket.polymorphicType!.at(originalIndex)!;
          if (!this.reason.typeNames.includes(typeName)) {
            continue;
          }
          const newIndex = size++;
          map.set(originalIndex, newIndex);
          polymorphicPathList[newIndex] =
            parentBucket.polymorphicPathList.at(originalIndex)!;
          iterators[newIndex] = parentBucket.iterators[originalIndex];
          for (const planId of batchCopyStepIds) {
            const ev = store.get(planId)!;
            const orig = parentBucket.store.get(planId)!;
            ev._copyResult(newIndex, orig, originalIndex);
          }
        }

        break;
      }
      // case "combined": See newCombinedBucket below
      case "subscription":
      case "defer": {
        // TODO
        throw new Error("TODO");
      }
      case "subroutine": {
        throw new Error(
          "Subroutines are experimental and must currently handle their own bucket creation",
        );
      }
      case "root": {
        throw new Error(
          // *confused emoji*
          "GrafastInternalError<05fb7069-81b5-43f7-ae71-f62547d2c2b7>: root cannot be not the root (...)",
        );
      }
      default: {
        const never: never = this.reason;
        throw new Error(
          `GrafastInternalError<8162e6c2-3d66-4d67-ba03-5310a4f9a6d4>: unhandled reason '${inspect(
            never,
          )}'`,
        );
      }
    }

    if (size > 0) {
      // Reference
      const childBucket = newBucket(parentBucket, {
        layerPlan: this,
        size,
        store,
        // PERF: not necessarily, if we don't copy the errors, we don't have the errors.
        flagUnion: parentBucket.flagUnion,
        polymorphicPathList,
        polymorphicType,
        iterators,
      });
      parentBucket.children[this.id] = {
        bucket: childBucket,
        map,
      };

      return childBucket;
    } else {
      return null;
    }
  }

  public newCombinedBucket(
    finalParentBucket: Pick<Bucket, "sharedState">,
  ): Bucket | null {
    const t = this.reason.type;
    if (t !== "combined") {
      throw new Error(
        `GrafastInternalError<59c54cd0-ee32-478a-9e0e-4123eec2f8f5>: newCombinedBucket must only be called on combined layer plans`,
      );
    }
    const { sharedState } = finalParentBucket;
    const { copyStepIds } = this;
    const store: Bucket["store"] = new Map();
    const polymorphicPathList: (string | null)[] = [];
    const iterators: Array<Set<AsyncIterator<any> | Iterator<any>>> = [];
    const mapByParentLayerPlanId: Record<
      number,
      Map<number, number>
    > = Object.create(null);
    let flagUnion = NO_FLAGS;
    let totalSize = 0;
    for (const plp of this.reason.parentLayerPlans) {
      mapByParentLayerPlanId[plp.id] = new Map();
      const parentBucket = sharedState._retainedBuckets.get(plp.id);
      if (!parentBucket) continue;
      flagUnion |= parentBucket.flagUnion;
      totalSize += parentBucket.size;
    }
    for (const stepId of copyStepIds) {
      let newEv: ExecutionValue | undefined;
      let offset = 0;
      for (const plp of this.reason.parentLayerPlans) {
        const parentBucket = sharedState._retainedBuckets.get(plp.id);
        if (!parentBucket) continue;
        const ev = parentBucket.store.get(stepId);
        if (ev == null) {
          // No action
        } else if (ev.isBatch) {
          // Create a batch execution value if one doesn't already exist
          if (!newEv) {
            // By default, these values aren't used
            newEv = batchExecutionValue(
              arrayOfLength(totalSize, null),
              arrayOfLength(totalSize, FLAG_NULL & FLAG_STOPPED),
            );
          }
          // Populate it with the values we care about
          for (let i = 0, l = parentBucket.size; i < l; i++) {
            newEv._copyResult(i + offset, ev, i);
          }
        } else {
          newEv = ev;
        }

        offset += parentBucket.size;
      }
      if (newEv != null) {
        store.set(stepId, newEv);
      } else {
        // TODO: do we need a placeholder for not found evs? I don't think so -
        // it implies that the dependency bucket doesn't exist and thus nothing
        // will use it?
      }
    }

    const $parentSideEffect = this.parentSideEffectStep;
    if ($parentSideEffect) {
      throw new Error(
        `Side effects were not expected at this position; this is likely an issue with your plans, but if not then please file an issue containing a minimal reproduction`,
      );
    }

    let size = 0;

    ////////////////////////////////////////////////////////////////////////////
    //
    // Code that would be in the switch statement if we were normal...
    //

    for (const { targetStepId, sources } of this.combinations) {
      const values: any[] = [];
      const ev = batchExecutionValue(values);
      store.set(targetStepId, ev);
      for (
        let sourceIndex = 0, sourceCount = sources.length;
        sourceIndex < sourceCount;
        sourceIndex++
      ) {
        const { stepId, layerPlanId } = sources[sourceIndex];
        // PERF: isDev
        if (layerPlanId !== this.reason.parentLayerPlans[sourceIndex]?.id) {
          throw new Error(
            `GrafastInternalError<9a03a1b9-7125-41bb-b99c-532ec05a3030>: layer plans out of order in ${this}?!`,
          );
        }
        const map = mapByParentLayerPlanId[layerPlanId]!;
        const parentBucket = sharedState._retainedBuckets.get(layerPlanId);
        if (parentBucket != null) {
          const sourceStore = parentBucket.store.get(stepId);
          if (!sourceStore) {
            const step = this.operationPlan.stepTracker.getStepById(stepId);
            throw new Error(
              `GrafastInternalError<a48ca88c-e4b9-4a4f-9a38-846fa067f143>: missing source store for ${step} (${stepId}) in ${this}`,
            );
          }
          for (
            let originalIndex = 0;
            originalIndex < parentBucket.size;
            originalIndex++
          ) {
            const flags = sourceStore._flagsAt(originalIndex);
            if ((flags & SKIP_RESOLVE_TYPE_FLAGS) !== 0) {
              // No need to process this value
              continue;
            }
            const newIndex = values.length;
            const sourcePolyPath =
              parentBucket.polymorphicPathList[originalIndex];

            // Now set the polymorphic path for this new entry
            ev._copyResult(newIndex, sourceStore, originalIndex);
            map.set(originalIndex, newIndex);
            polymorphicPathList[newIndex] = sourcePolyPath;

            iterators[newIndex] = parentBucket.iterators[originalIndex];
          }
        }
      }
      if (size === 0) {
        size = values.length;
        if (size === 0) {
          // No data; skip
          break;
        }
      } else if (size !== values.length) {
        throw new Error(
          `GrafastInternalError<9d205bd8-2d00-4d9a-8471-4e24d4720806>: inconsistency! Different lengths in store sizes found`,
        );
      }
    }

    //
    // End: code that would be in the switch statement if we were normal.
    //
    ////////////////////////////////////////////////////////////////////////////

    if (size > 0) {
      // Reference
      const childBucket = newBucket(
        { metaByMetaKey: undefined /* use defaults */, sharedState },
        {
          layerPlan: this,
          size,
          store,
          // PERF: not necessarily, if we don't copy the errors, we don't have the errors.
          flagUnion,
          polymorphicPathList,
          polymorphicType: null,
          iterators,
        },
      );
      for (const plp of this.reason.parentLayerPlans) {
        const parentBucket = sharedState._retainedBuckets.get(plp.id);
        if (parentBucket != null) {
          const map = mapByParentLayerPlanId[plp.id]!;
          parentBucket.children[this.id] = {
            bucket: childBucket,
            map,
          };
        }
      }

      return childBucket;
    } else {
      return null;
    }
  }
<<<<<<< HEAD

  /** @internal */
  public combinations: Array<{
    sources: readonly {
      layerPlanId: LayerPlan["id"];
      stepId: Step["id"];
    }[];
    targetStepId: number;
  }> = [];
  public addCombo(
    sources: ReadonlyArray<{ layerPlan: LayerPlan; step: Step }>,
    $target: __ValueStep<any>,
  ): void {
    if (this.reason.type !== "combined") {
      throw new Error(`Combinations may only be added to combined layer plans`);
    }
    this.combinations.push({
      sources: sources.map((s) => ({
        layerPlanId: s.layerPlan.id,
        stepId: s.step.id,
      })),
      targetStepId: $target.id,
    });
    const { layerPlansByDependentStep } = this.operationPlan.stepTracker;
    sources.forEach(({ step }) => {
      let set = layerPlansByDependentStep.get(step);
      if (!set) {
        set = new Set();
        layerPlansByDependentStep.set(step, set);
      }
      set.add(this as LayerPlan<LayerPlanReasonCombined>);
    });
  }

  /** @internal */
  public getPartition(
    typeNames: string[],
    polymorphicPaths: ReadonlySet<string>,
  ): LayerPlan<LayerPlanReasonPolymorphicPartition> {
    const existing = this.children.find(
      (c): c is LayerPlan<LayerPlanReasonPolymorphicPartition> =>
        c.reason.type === "polymorphicPartition" &&
        // Note: it's probably okay to use arraysMatch here even though order is
        // unimportant because probably the order of all subsets will be the
        // same, so we don't need to do an order-independent comparison (which
        // would be more expensiv)
        arraysMatch(c.reason.typeNames, typeNames) &&
        setsMatch(c.reason.polymorphicPaths, polymorphicPaths),
    );
    if (existing) {
      return existing;
    }
    return new LayerPlan(this.operationPlan, {
      type: "polymorphicPartition",
      parentLayerPlan: this as LayerPlan<LayerPlanReasonPolymorphic>,
      typeNames,
      polymorphicPaths,
    });
  }
}

type Factory = (copyStepIds: number[]) => typeof LayerPlan.prototype.newBucket;

const makeNewBucketCache = new LRU<string, Factory>({
  maxLength: 1000,
});
const makingNewBucketCallbacks = new Map<
  string,
  Array<(factory: Factory) => void>
>();
const te_parentBucketDotPolymorphicPathList = te`parentBucket.polymorphicPathList`;
const te_parentBucketDotIterators = te`parentBucket.iterators`;
const te_emptyArray = te`[]`;
const ref_newBucket = te.ref(newBucket, "newBucket");
const ref_batchExecutionValue = te.ref(
  batchExecutionValue,
  "batchExecutionValue",
);

function makeNewBucketExpression(
  signature: string,
  reasonType: "nullableBoundary" | "listItem" | "mutationField",
  inner: TE,
): TE {
  const expr = te`\
(function ${te.identifier(`newBucket_${signature}`)}(parentBucket) {
  const store = new Map();
  const polymorphicPathList = ${
    reasonType === "mutationField"
      ? te_parentBucketDotPolymorphicPathList
      : te_emptyArray
  };
  const iterators = ${
    reasonType === "mutationField" ? te_parentBucketDotIterators : te_emptyArray
  };
  const map = new Map();
  let size = 0;

${inner}

  if (size > 0) {
    // Reference
    const childBucket = ${ref_newBucket}(parentBucket, {
      layerPlan: this,
      size,
      store,
      // PERF: not necessarily, if we don't copy the errors, we don't have the errors.
      flagUnion: parentBucket.flagUnion,
      polymorphicPathList,
      iterators,
    });
    // PERF: set ourselves in more places so that we never have to call 'getChildBucketAndIndex'.
    parentBucket.children[this.id] = { bucket: childBucket, map };

    return childBucket;
  } else {
    return null;
  }
})`;
  // te.debug(expr);
  return expr;
}

function newBucketFactoryInnerExpression(
  signature: string,
  copyCount: number,
  reasonType: "nullableBoundary" | "listItem",
) {
  if (reasonType === "nullableBoundary") {
    if (Math.random() < 2) {
      throw new Error("This code no longer works since we added unary steps.");
    }
    // PERF: if parent bucket has no nulls/errors in itemStepId
    // then we can just copy everything wholesale rather than building
    // new arrays and looping.

    const blocks: TE[] = [];
    const copyBlocks: TE[] = [];
    for (let i = 0; i < copyCount; i++) {
      const te_source = te.identifier(`source${i}`);
      const te_target = te.identifier(`target${i}`);
      const te_i = te.lit(i);
      blocks.push(
        te`\
  const ${te_source} = parentBucket.store.get(copyStepIds[${te_i}]);
  const ${te_target} = ${te_source}.isBatch ? ${ref_batchExecutionValue}([]) : ${te_source};
  store.set(copyStepIds[${te_i}], ${te_target});
`,
      );
      copyBlocks.push(
        te`\
      if(${te_target}.isBatch) {
        ${te_target}.entries[newIndex] = ${te_source}.at(originalIndex);
      }
`,
      );
    }

    return makeNewBucketExpression(
      signature,
      reasonType,
      te`\
  const itemStepId = this.rootStep.id;
  const nullableStepStore = parentBucket.store.get(itemStepId);

  const itemStepIdList = [];
  store.set(itemStepId, ${ref_batchExecutionValue}(itemStepIdList));

  // Prepare store with an empty list for each copyPlanId
${te.join(blocks, "")}

  // We'll typically be creating fewer nullableBoundary bucket entries
  // than we have parent bucket entries (because we exclude nulls), so
  // we must "multiply up" (down) the store entries.
  for (
    let originalIndex = 0;
    originalIndex < parentBucket.size;
    originalIndex++
  ) {
    const fieldValue = nullableStepStore.at(originalIndex);
    if (fieldValue != null) {
      const newIndex = size++;
      map.set(originalIndex, newIndex);
      itemStepIdList[newIndex] = fieldValue;

      polymorphicPathList[newIndex] = parentBucket.polymorphicPathList[originalIndex];
      iterators[newIndex] = parentBucket.iterators[originalIndex];
${te.join(copyBlocks, "")}
    }
  }
`,
    );
  } else if (reasonType === "listItem") {
    const blocks: TE[] = [];
    const copyBlocks: TE[] = [];
    for (let i = 0; i < copyCount; i++) {
      const te_source = te.identifier(`source${i}`);
      const te_target = te.identifier(`target${i}`);
      const te_i = te.lit(i);
      blocks.push(
        te`\
  const ${te_source} = parentBucket.store.get(copyStepIds[${te_i}]);
  const ${te_target} = ${te_source}.isBatch ? ${ref_batchExecutionValue}([]) : ${te_source};
  store.set(copyStepIds[${te_i}], ${te_target});
  `,
      );
      copyBlocks.push(te`\
        if (${te_target}.isBatch) {
          ${te_target}.entries[newIndex] = ${te_source}.at(originalIndex);
        }
        `);
    }
    return makeNewBucketExpression(
      signature,
      reasonType,
      te`\
  const listStepId = this.reason.parentStep.id;
  const listStepStore = parentBucket.store.get(listStepId);

  const itemStepIdList = [];
  store.set(this.rootStep.id, ${ref_batchExecutionValue}(itemStepIdList));

  // Prepare store with an empty list for each copyPlanId
  ${te.join(blocks, "")}

  // We'll typically be creating more listItem bucket entries than we
  // have parent buckets, so we must "multiply up" the store entries.
  for (
    let originalIndex = 0;
    originalIndex < parentBucket.size;
    originalIndex++
  ) {
    const list = listStepStore.at(originalIndex);
    if (Array.isArray(list)) {
      const newIndexes = [];
      map.set(originalIndex, newIndexes);
      for (let j = 0, l = list.length; j < l; j++) {
        const newIndex = size++;
        newIndexes.push(newIndex);
        itemStepIdList[newIndex] = list[j];

        polymorphicPathList[newIndex] = parentBucket.polymorphicPathList[originalIndex];
        iterators[newIndex] = parentBucket.iterators[originalIndex];
        ${te.join(copyBlocks, "")}
      }
    }
  }

`,
    );
  } else {
    const never: never = reasonType;
    return never;
  }
}

function withNewBucketFactory(
  signature: string,
  copyCount: number,
  reasonType: "nullableBoundary" | "listItem",
  callback: (factory: Factory) => void,
) {
  const fn = makeNewBucketCache.get(signature);
  if (fn !== undefined) {
    return callback(fn);
  }
  const building = makingNewBucketCallbacks.get(signature);
  if (building !== undefined) {
    building.push(callback as (factory: Factory) => void);
    return;
  }

  const callbacks = [callback as (factory: Factory) => void];
  makingNewBucketCallbacks.set(signature, callbacks);

  const executorExpression = newBucketFactoryInnerExpression(
    signature,
    copyCount,
    reasonType,
  );

  const factoryExpression = te`\
function ${te.identifier(
    `layerPlanNewBucketFactory_${signature}`,
  )}(copyStepIds) {
  return ${executorExpression};
}`;
  te.runInBatch<Factory>(factoryExpression, (factory) => {
    makeNewBucketCache.set(signature, factory);
    makingNewBucketCallbacks.delete(signature);
    for (const callback of callbacks) {
      callback(factory);
    }
  });
=======
>>>>>>> 8a068978
}<|MERGE_RESOLUTION|>--- conflicted
+++ resolved
@@ -1090,7 +1090,6 @@
       return null;
     }
   }
-<<<<<<< HEAD
 
   /** @internal */
   public combinations: Array<{
@@ -1150,241 +1149,4 @@
       polymorphicPaths,
     });
   }
-}
-
-type Factory = (copyStepIds: number[]) => typeof LayerPlan.prototype.newBucket;
-
-const makeNewBucketCache = new LRU<string, Factory>({
-  maxLength: 1000,
-});
-const makingNewBucketCallbacks = new Map<
-  string,
-  Array<(factory: Factory) => void>
->();
-const te_parentBucketDotPolymorphicPathList = te`parentBucket.polymorphicPathList`;
-const te_parentBucketDotIterators = te`parentBucket.iterators`;
-const te_emptyArray = te`[]`;
-const ref_newBucket = te.ref(newBucket, "newBucket");
-const ref_batchExecutionValue = te.ref(
-  batchExecutionValue,
-  "batchExecutionValue",
-);
-
-function makeNewBucketExpression(
-  signature: string,
-  reasonType: "nullableBoundary" | "listItem" | "mutationField",
-  inner: TE,
-): TE {
-  const expr = te`\
-(function ${te.identifier(`newBucket_${signature}`)}(parentBucket) {
-  const store = new Map();
-  const polymorphicPathList = ${
-    reasonType === "mutationField"
-      ? te_parentBucketDotPolymorphicPathList
-      : te_emptyArray
-  };
-  const iterators = ${
-    reasonType === "mutationField" ? te_parentBucketDotIterators : te_emptyArray
-  };
-  const map = new Map();
-  let size = 0;
-
-${inner}
-
-  if (size > 0) {
-    // Reference
-    const childBucket = ${ref_newBucket}(parentBucket, {
-      layerPlan: this,
-      size,
-      store,
-      // PERF: not necessarily, if we don't copy the errors, we don't have the errors.
-      flagUnion: parentBucket.flagUnion,
-      polymorphicPathList,
-      iterators,
-    });
-    // PERF: set ourselves in more places so that we never have to call 'getChildBucketAndIndex'.
-    parentBucket.children[this.id] = { bucket: childBucket, map };
-
-    return childBucket;
-  } else {
-    return null;
-  }
-})`;
-  // te.debug(expr);
-  return expr;
-}
-
-function newBucketFactoryInnerExpression(
-  signature: string,
-  copyCount: number,
-  reasonType: "nullableBoundary" | "listItem",
-) {
-  if (reasonType === "nullableBoundary") {
-    if (Math.random() < 2) {
-      throw new Error("This code no longer works since we added unary steps.");
-    }
-    // PERF: if parent bucket has no nulls/errors in itemStepId
-    // then we can just copy everything wholesale rather than building
-    // new arrays and looping.
-
-    const blocks: TE[] = [];
-    const copyBlocks: TE[] = [];
-    for (let i = 0; i < copyCount; i++) {
-      const te_source = te.identifier(`source${i}`);
-      const te_target = te.identifier(`target${i}`);
-      const te_i = te.lit(i);
-      blocks.push(
-        te`\
-  const ${te_source} = parentBucket.store.get(copyStepIds[${te_i}]);
-  const ${te_target} = ${te_source}.isBatch ? ${ref_batchExecutionValue}([]) : ${te_source};
-  store.set(copyStepIds[${te_i}], ${te_target});
-`,
-      );
-      copyBlocks.push(
-        te`\
-      if(${te_target}.isBatch) {
-        ${te_target}.entries[newIndex] = ${te_source}.at(originalIndex);
-      }
-`,
-      );
-    }
-
-    return makeNewBucketExpression(
-      signature,
-      reasonType,
-      te`\
-  const itemStepId = this.rootStep.id;
-  const nullableStepStore = parentBucket.store.get(itemStepId);
-
-  const itemStepIdList = [];
-  store.set(itemStepId, ${ref_batchExecutionValue}(itemStepIdList));
-
-  // Prepare store with an empty list for each copyPlanId
-${te.join(blocks, "")}
-
-  // We'll typically be creating fewer nullableBoundary bucket entries
-  // than we have parent bucket entries (because we exclude nulls), so
-  // we must "multiply up" (down) the store entries.
-  for (
-    let originalIndex = 0;
-    originalIndex < parentBucket.size;
-    originalIndex++
-  ) {
-    const fieldValue = nullableStepStore.at(originalIndex);
-    if (fieldValue != null) {
-      const newIndex = size++;
-      map.set(originalIndex, newIndex);
-      itemStepIdList[newIndex] = fieldValue;
-
-      polymorphicPathList[newIndex] = parentBucket.polymorphicPathList[originalIndex];
-      iterators[newIndex] = parentBucket.iterators[originalIndex];
-${te.join(copyBlocks, "")}
-    }
-  }
-`,
-    );
-  } else if (reasonType === "listItem") {
-    const blocks: TE[] = [];
-    const copyBlocks: TE[] = [];
-    for (let i = 0; i < copyCount; i++) {
-      const te_source = te.identifier(`source${i}`);
-      const te_target = te.identifier(`target${i}`);
-      const te_i = te.lit(i);
-      blocks.push(
-        te`\
-  const ${te_source} = parentBucket.store.get(copyStepIds[${te_i}]);
-  const ${te_target} = ${te_source}.isBatch ? ${ref_batchExecutionValue}([]) : ${te_source};
-  store.set(copyStepIds[${te_i}], ${te_target});
-  `,
-      );
-      copyBlocks.push(te`\
-        if (${te_target}.isBatch) {
-          ${te_target}.entries[newIndex] = ${te_source}.at(originalIndex);
-        }
-        `);
-    }
-    return makeNewBucketExpression(
-      signature,
-      reasonType,
-      te`\
-  const listStepId = this.reason.parentStep.id;
-  const listStepStore = parentBucket.store.get(listStepId);
-
-  const itemStepIdList = [];
-  store.set(this.rootStep.id, ${ref_batchExecutionValue}(itemStepIdList));
-
-  // Prepare store with an empty list for each copyPlanId
-  ${te.join(blocks, "")}
-
-  // We'll typically be creating more listItem bucket entries than we
-  // have parent buckets, so we must "multiply up" the store entries.
-  for (
-    let originalIndex = 0;
-    originalIndex < parentBucket.size;
-    originalIndex++
-  ) {
-    const list = listStepStore.at(originalIndex);
-    if (Array.isArray(list)) {
-      const newIndexes = [];
-      map.set(originalIndex, newIndexes);
-      for (let j = 0, l = list.length; j < l; j++) {
-        const newIndex = size++;
-        newIndexes.push(newIndex);
-        itemStepIdList[newIndex] = list[j];
-
-        polymorphicPathList[newIndex] = parentBucket.polymorphicPathList[originalIndex];
-        iterators[newIndex] = parentBucket.iterators[originalIndex];
-        ${te.join(copyBlocks, "")}
-      }
-    }
-  }
-
-`,
-    );
-  } else {
-    const never: never = reasonType;
-    return never;
-  }
-}
-
-function withNewBucketFactory(
-  signature: string,
-  copyCount: number,
-  reasonType: "nullableBoundary" | "listItem",
-  callback: (factory: Factory) => void,
-) {
-  const fn = makeNewBucketCache.get(signature);
-  if (fn !== undefined) {
-    return callback(fn);
-  }
-  const building = makingNewBucketCallbacks.get(signature);
-  if (building !== undefined) {
-    building.push(callback as (factory: Factory) => void);
-    return;
-  }
-
-  const callbacks = [callback as (factory: Factory) => void];
-  makingNewBucketCallbacks.set(signature, callbacks);
-
-  const executorExpression = newBucketFactoryInnerExpression(
-    signature,
-    copyCount,
-    reasonType,
-  );
-
-  const factoryExpression = te`\
-function ${te.identifier(
-    `layerPlanNewBucketFactory_${signature}`,
-  )}(copyStepIds) {
-  return ${executorExpression};
-}`;
-  te.runInBatch<Factory>(factoryExpression, (factory) => {
-    makeNewBucketCache.set(signature, factory);
-    makingNewBucketCallbacks.delete(signature);
-    for (const callback of callbacks) {
-      callback(factory);
-    }
-  });
-=======
->>>>>>> 8a068978
 }