import LRU from "@graphile/lru";
import type {
  FieldNode,
  FragmentDefinitionNode,
  GraphQLArgument,
  GraphQLField,
  GraphQLFieldMap,
  GraphQLFieldResolver,
  GraphQLObjectType,
  GraphQLOutputType,
  GraphQLSchema,
  GraphQLUnionType,
  OperationDefinitionNode,
  SelectionNode,
} from "graphql";
import * as graphql from "graphql";
import te from "tamedevil";

import * as assert from "../assert.js";
import type { Constraint } from "../constraints.js";
import type { SelectionSetDigest } from "../graphqlCollectFields.js";
import {
  graphqlCollectFields,
  newSelectionSetDigest,
} from "../graphqlCollectFields.js";
import { fieldSelectionsForType } from "../graphqlMergeSelectionSets.js";
import type { GrafastPlanJSON, ModifierStep } from "../index.js";
import {
  __FlagStep,
  __ItemStep,
  __TrackedValueStep,
  __ValueStep,
  error,
  ExecutableStep,
  isDev,
  object,
  SafeError,
  stripAnsi,
} from "../index.js";
import { inputStep } from "../input.js";
import { inspect } from "../inspect.js";
import type {
  AddDependencyOptions,
  FieldPlanResolver,
  GrafastPlanBucketJSONv1,
  GrafastPlanBucketPhaseJSONv1,
  GrafastPlanBucketReasonJSONv1,
  GrafastPlanJSONv1,
  GrafastPlanStepJSONv1,
  LocationDetails,
  Maybe,
  TrackedArguments,
} from "../interfaces.js";
import {
  $$proxy,
  $$subroutine,
  $$timeout,
  $$ts,
  ALL_FLAGS,
  DEFAULT_ACCEPT_FLAGS,
} from "../interfaces.js";
import type { ApplyAfterModeArg } from "../operationPlan-input.js";
import { withFieldArgsForArguments } from "../operationPlan-input.js";
import type { PolymorphicStep } from "../step.js";
import {
  $$noExec,
  assertExecutableStep,
  assertFinalized,
  isListCapableStep,
  isPolymorphicStep,
  isUnbatchedExecutableStep,
} from "../step.js";
import { __TrackedValueStepWithDollars } from "../steps/__trackedValue.js";
import { itemsOrStep } from "../steps/connection.js";
import { constant, ConstantStep } from "../steps/constant.js";
import { graphqlResolver } from "../steps/graphqlResolver.js";
import { timeSource } from "../timeSource.js";
import type { Sudo } from "../utils.js";
import {
  assertNotAsync,
  assertNotPromise,
  defaultValueToValueNode,
  directiveArgument,
  findVariableNamesUsed,
  hasItemPlan,
  isTypePlanned,
  stepADependsOnStepB,
  sudo,
  writeableArray,
} from "../utils.js";
import type {
  LayerPlanPhase,
  LayerPlanReason,
  LayerPlanReasonListItemStream,
  LayerPlanReasonPolymorphic,
  LayerPlanReasonSubroutine,
} from "./LayerPlan.js";
import { LayerPlan } from "./LayerPlan.js";
import { defaultPlanResolver } from "./lib/defaultPlanResolver.js";
import {
  currentLayerPlan,
  currentPolymorphicPaths,
  withGlobalLayerPlan,
} from "./lib/withGlobalLayerPlan.js";
import { lock, unlock } from "./lock.js";
import { OutputPlan } from "./OutputPlan.js";
import { StepTracker } from "./StepTracker.js";

const atpe =
  typeof process !== "undefined" && process.env.ALWAYS_THROW_PLANNING_ERRORS;
const ALWAYS_THROW_PLANNING_ERRORS = atpe === "1";
const THROW_PLANNING_ERRORS_ON_SIDE_EFFECTS = atpe === "2";

/**
 * Returns true for steps that the system populates automatically without executing.
 */
function isPrepopulatedStep(step: ExecutableStep) {
  return step instanceof __ItemStep || step instanceof __ValueStep;
}

if (
  atpe &&
  atpe !== "0" &&
  !(ALWAYS_THROW_PLANNING_ERRORS || THROW_PLANNING_ERRORS_ON_SIDE_EFFECTS)
) {
  throw new Error(
    `Invalid value for envvar 'ALWAYS_THROW_PLANNING_ERRORS' - expected '1' or '2', but received '${atpe}'`,
  );
}

// Work around TypeScript CommonJS `graphql_1.isListType` unoptimal access.
const {
  assertObjectType,
  defaultFieldResolver,
  getNamedType,
  getNullableType,
  isEnumType,
  isInterfaceType,
  isListType,
  isNonNullType,
  isObjectType,
  isScalarType,
  isUnionType,
} = graphql;

/**
 * This value allows the first few plans to take more time whilst the JIT warms
 * up - planning can easily go from 400ms down to 80ms after just a few
 * executions thanks to V8's JIT.
 */
let planningTimeoutWarmupMultiplier = 5;
const EMPTY_ARRAY = Object.freeze([]);

export const POLYMORPHIC_ROOT_PATH = null;
export const POLYMORPHIC_ROOT_PATHS: ReadonlySet<string> | null = null;
Object.freeze(POLYMORPHIC_ROOT_PATHS);

/** How many times will we try re-optimizing before giving up */
const MAX_OPTIMIZATION_LOOPS = 10;

/** Beware: the list of phases may change over time... @experimental */
export type OperationPlanPhase =
  | "init"
  | "plan"
  | "validate"
  | "optimize"
  | "finalize"
  | "ready";

// TYPES: overhaul the TypeScript for this, allow steps to declaration merge
// their own shapes into it.
export interface MetaByMetaKey {
  [metaKey: string | number | symbol]: Record<string, any>;
}

const REASON_ROOT = Object.freeze({ type: "root" });
const OUTPUT_PLAN_TYPE_NULL = Object.freeze({ mode: "null" });
const OUTPUT_PLAN_TYPE_ARRAY = Object.freeze({ mode: "array" });
const newValueStepCallback = () => new __ValueStep();

const NO_ARGS: TrackedArguments = {
  get() {
    throw new Error(`This field doesn't have any arguments`);
  },
};

export class OperationPlan {
  /* This only exists to make establishOperationPlan easier for TypeScript */
  public readonly [$$timeout]: undefined;
  public readonly [$$ts]: undefined;

  public readonly queryType: GraphQLObjectType;
  public readonly mutationType: GraphQLObjectType | null;
  public readonly subscriptionType: GraphQLObjectType | null;
  public readonly unionsContainingObjectType: {
    [objectTypeName: string]: ReadonlyArray<GraphQLUnionType>;
  };

  private operationType: "query" | "mutation" | "subscription";

  /**
   * What state is the OpPlan in?
   *
   * 1. init
   * 2. plan
   * 3. validate
   * 5. optimize
   * 6. finalize
   * 7. ready
   *
   * Once in 'ready' state we can execute the plan.
   */
  public phase: OperationPlanPhase = "init";
  /**
   * Gets updated as we work our way through the plan, useful for making errors more helpful.
   */
  public loc: string[] | null = isDev
    ? []
    : null /* forbid loc in production */;

  /** @internal */
  public rootLayerPlan: LayerPlan;
  /**
   * Assigned during OperationPlan.planOperation(), guaranteed to exist after
   * initialization.
   *
   * @internal
   */
  public rootOutputPlan!: OutputPlan;

  private modifierStepCount = 0;
  private modifierDepthCount = 0;
  private modifierSteps: ModifierStep[] = [];

  /** @internal */
  public readonly stepTracker = new StepTracker(this);

  private maxDeduplicatedStepId = -1;
  private maxValidatedStepId = -1;

  /** Constraints based on evaluating variables. @internal */
  public readonly variableValuesConstraints: Constraint[];
  /** Stores the actual variableValues. @internal */
  public readonly variableValuesStep: __ValueStep<{ [key: string]: any }>;
  /** A step for accessing variableValues in a tracked manner (allowing eval). @internal */
  public readonly trackedVariableValuesStep: __TrackedValueStep<{
    [key: string]: any;
  }>;

  /** Constraints based on evaluating context. @internal */
  public readonly contextConstraints: Constraint[];
  /** Stores the actual value of the context. @internal */
  public readonly contextStep: __ValueStep<Grafast.Context>;
  /** Allows accessing context in a tracked manner (allowing eval). @internal */
  public readonly trackedContextStep: __TrackedValueStep<Grafast.Context>;

  /** Constraints based on evaluating rootValue. @internal */
  public readonly rootValueConstraints: Constraint[];
  /** Stores the actual value of rootValue. @internal */
  public readonly rootValueStep: __ValueStep<any>;
  /** Allows accessing rootValue in a tracked manner (allowing eval). @internal */
  public readonly trackedRootValueStep: __TrackedValueStep<any>;

  /** @internal */
  public makeMetaByMetaKey: () => MetaByMetaKey;

  /**
   * @internal
   */
  public readonly itemStepIdByListStepId: {
    [listStepId: number]: number | undefined;
  } = Object.create(null);

  /**
   * If true, then this operation doesn't use (custom) resolvers.
   */
  public pure = true;

  private startTime = timeSource.now();
  private previousLap = this.startTime;
  private laps: Array<{
    category: string;
    subcategory: string | undefined;
    elapsed: number;
  }> = [];

  private optimizeMeta = new Map<
    string | number | symbol,
    Record<string, any>
  >();

  private scalarPlanInfo: { schema: GraphQLSchema };

  constructor(
    public readonly schema: GraphQLSchema,
    public readonly operation: OperationDefinitionNode,
    public readonly fragments: {
      [fragmentName: string]: FragmentDefinitionNode;
    },
    variableValuesConstraints: Constraint[],
    public readonly variableValues: { [key: string]: any },
    contextConstraints: Constraint[],
    public readonly context: { [key: string]: any },
    rootValueConstraints: Constraint[],
    public readonly rootValue: any,
    private readonly planningTimeout: number | null,
  ) {
    this.variableValuesConstraints = variableValuesConstraints;
    this.contextConstraints = contextConstraints;
    this.rootValueConstraints = rootValueConstraints;
    this.scalarPlanInfo = { schema: this.schema };
    const queryType = schema.getQueryType();
    assert.ok(queryType, "Schema must have a query type");
    this.queryType = queryType;
    this.mutationType = schema.getMutationType() ?? null;
    this.subscriptionType = schema.getSubscriptionType() ?? null;

    const allTypes = Object.values(schema.getTypeMap());

    const allUnions: GraphQLUnionType[] = [];
    const allObjectTypes: GraphQLObjectType[] = [];
    this.unionsContainingObjectType = Object.create(null);

    for (const type of allTypes) {
      if (isUnionType(type)) {
        allUnions.push(type);
        const members = type.getTypes();
        for (const memberType of members) {
          if (!this.unionsContainingObjectType[memberType.name]) {
            this.unionsContainingObjectType[memberType.name] = [type];
          } else {
            (this.unionsContainingObjectType[memberType.name] as any).push(
              type,
            );
          }
        }
      } else if (isObjectType(type)) {
        allObjectTypes.push(type);
        if (!this.unionsContainingObjectType[type.name]) {
          this.unionsContainingObjectType[type.name] = [];
        }
      }
    }

    this.operationType = operation.operation;

    this.phase = "plan";
    this.rootLayerPlan = new LayerPlan(this, null, REASON_ROOT);

    // Set up the shared steps for variables, context and rootValue
    [this.variableValuesStep, this.trackedVariableValuesStep] = this.track(
      variableValues,
      this.variableValuesConstraints,
      this.operation.variableDefinitions,
    );
    [this.contextStep, this.trackedContextStep] = this.track(
      context,
      this.contextConstraints,
    );
    [this.rootValueStep, this.trackedRootValueStep] = this.track(
      rootValue,
      this.rootValueConstraints,
    );
    // this.rootLayerPlan.parentStep = this.trackedRootValueStep;

    this.deduplicateSteps();

    this.lap("init");

    // Plan the operation
    this.planOperation();

    this.checkTimeout();
    this.lap("planOperation");

    // Now perform hoisting (and repeat deduplication)
    this.hoistSteps();

    this.checkTimeout();
    this.lap("hoistSteps", "planOperation");

    if (isDev) {
      this.phase = "validate";
      this.resetCache();
      // Helpfully check steps don't do forbidden things.
      this.validateSteps();

      this.lap("validateSteps");
    }

    this.phase = "optimize";
    this.resetCache();

    // Get rid of temporary steps before `optimize` triggers side-effects.
    // (Critical due to steps that may have been discarded due to field errors
    // or similar.)
    this.stepTracker.treeShakeSteps();

    this.checkTimeout();
    this.lap("treeShakeSteps", "optimize");

    // Replace/inline/optimise steps
    te.batch(() => {
      this.optimizeSteps();
    });

    this.checkTimeout();
    this.lap("optimizeSteps");

    this.inlineSteps();
    this.checkTimeout();
    this.lap("inlineSteps");

    this.phase = "finalize";
    this.resetCache();

    this.stepTracker.finalizeSteps();

    // Get rid of steps that are no longer needed after optimising outputPlans
    // (we shouldn't see any new steps or dependencies after here)
    this.stepTracker.treeShakeSteps();

    this.checkTimeout();
    this.lap("treeShakeSteps", "finalize");

    // Now shove steps as deep down as they can go (opposite of hoist)
    this.pushDownSteps();

    this.checkTimeout();
    this.lap("pushDownSteps");

    // Plans are expected to execute later; they may take steps here to prepare
    // themselves (e.g. compiling SQL queries ahead of time).
    te.batch(() => {
      this.finalizeSteps();
    });

    this.lap("finalizeSteps");

    // Replace access plans with direct access, etc (must come after finalizeSteps)
    te.batch(() => {
      this.optimizeOutputPlans();
    });

    this.checkTimeout();
    this.lap("optimizeOutputPlans");

    // AccessSteps may have been removed
    this.stepTracker.treeShakeSteps();

    this.checkTimeout();
    this.lap("treeShakeSteps", "optimizeOutputPlans");

    this.stepTracker.finalizeOutputPlans();

    te.batch(() => {
      this.finalizeLayerPlans();
    });

    this.lap("finalizeLayerPlans");

    te.batch(() => {
      this.finalizeOutputPlans();
    });

    this.lap("finalizeOutputPlans");

    this.phase = "ready";
    this.resetCache();

    // this.walkFinalizedPlans();
    // this.preparePrefetches();

    const allMetaKeys = new Set<string | number | symbol>();
    for (const step of this.stepTracker.activeSteps) {
      if (step.metaKey !== undefined) {
        allMetaKeys.add(step.metaKey);
      }
    }
    const allMetaKeysList = [...allMetaKeys];

    this.makeMetaByMetaKey = makeMetaByMetaKeysFactory(allMetaKeysList);

    this.lap("ready");

    const elapsed = timeSource.now() - this.startTime;

    /*
    console.log(`Planning took ${elapsed.toFixed(1)}ms`);
    const entries: Array<{ process: string; duration: string }> = [];
    for (const lap of this.laps) {
      const elapsed = lap.elapsed;
      entries.push({
        process: `${lap.category}${
          lap.subcategory ? `[${lap.subcategory}]` : ``
        }`,
        duration: `${elapsed.toFixed(1)}ms`,
      });
    }
    console.table(entries);
    */

    // Allow this to be garbage collected
    this.optimizeMeta = null as any;
    context?.grafastMetricsEmitter?.emit("plan", {
      elapsed,
      laps: this.laps,
    });

    if (planningTimeoutWarmupMultiplier > 1) {
      planningTimeoutWarmupMultiplier = Math.max(
        1,
        planningTimeoutWarmupMultiplier - 0.5,
      );
    }
  }

  private lap(category: string, subcategory?: string): void {
    const now = timeSource.now();
    const elapsed = now - this.previousLap;
    this.previousLap = now;
    this.laps.push({ category, subcategory, elapsed });
  }

  private checkTimeout() {
    if (this.planningTimeout === null) return;
    const now = timeSource.now();
    const elapsed = now - this.startTime;
    if (elapsed > this.planningTimeout * planningTimeoutWarmupMultiplier) {
      throw new SafeError(
        "Operation took too long to plan and was aborted. Please simplify the request and try again.",
        {
          [$$timeout]: this.planningTimeout,
          [$$ts]: now,
        },
      );
    }
  }

  /**
   * Called by the LayerPlan's constructor when it wants to get a new id to use.
   *
   * @internal
   */
  public addLayerPlan(layerPlan: LayerPlan) {
    return this.stepTracker.addLayerPlan(layerPlan);
  }

  /**
   * Adds a plan to the known steps and returns the number to use as the plan
   * id. ONLY to be used from Step, user code should never call this directly.
   *
   * @internal
   */
  public _addStep(plan: ExecutableStep): number {
    if (!["plan", "validate", "optimize"].includes(this.phase)) {
      throw new Error(
        `Creating a plan during the '${this.phase}' phase is forbidden.`,
      );
    }
    return this.stepTracker.addStep(plan);
  }

  /**
   * Adds a plan to the known steps and returns the number to use as the plan
   * id. ONLY to be used from Step, user code should never call this directly.
   *
   * @internal
   */
  public _addModifierStep(step: ModifierStep<any>): string {
    if (!["plan", "validate", "optimize"].includes(this.phase)) {
      throw new Error(
        `Creating a step during the '${this.phase}' phase is forbidden.`,
      );
    }
    const modifierStepId = `${this.modifierDepthCount}-${this
      .modifierStepCount++}`;
    this.modifierSteps.push(step);
    return modifierStepId;
  }

  /** @internal Use plan.getStep(id) instead. */
  public getStep: (
    id: number,
    requestingStep: ExecutableStep,
  ) => ExecutableStep = isDev
    ? (id, requestingStep) => {
        if (!["plan", "validate", "optimize"].includes(this.phase)) {
          throw new Error(
            `Getting a step during the '${this.phase}' phase is forbidden - please do so before or during the optimize phase.`,
          );
        }

        // Check that requestingStep is allowed to get steps
        if (
          requestingStep.isOptimized &&
          (this.phase !== "optimize" ||
            !requestingStep.allowMultipleOptimizations)
        ) {
          throw new Error(
            `Optimized step ${requestingStep} is not permitted to request other steps (requested '${id}')`,
          );
        }

        const step = this.stepTracker.getStepById(id);
        if (step == null) {
          throw new Error(
            `Programming error: step with id '${id}' no longer exists (attempted access from ${requestingStep}). Most likely this means that ${requestingStep} has an illegal reference to this step, you should only maintain references to steps via dependencies.`,
          );
        }
        return step[$$proxy] ?? step;
      }
    : (id, _requestingStep) => {
        const step = this.stepTracker.getStepById(id);
        return step[$$proxy] ?? step;
      };

  /**
   * Get a plan without specifying who requested it; this disables all the
   * caller checks. Only intended to be called from internal code.
   *
   * @internal
   */
  public dangerouslyGetStep(id: number): ExecutableStep {
    return this.stepTracker.getStepById(id);
  }

  private planOperation() {
    try {
      switch (this.operationType) {
        case "query": {
          this.planQuery();
          break;
        }
        case "mutation": {
          this.planMutation();
          break;
        }
        case "subscription": {
          this.planSubscription();
          break;
        }
        default: {
          const never: never = this.operationType;
          throw new SafeError(`Unsupported operation type '${never}'.`);
        }
      }
    } catch (e) {
      // LOGGING: raise this somewhere critical
      if (this.loc != null) {
        console.error(
          `Error occurred during query planning (at ${this.loc.join(
            " > ",
          )}): \n${e.stack || e}`,
        );
      } else {
        console.error(
          `Error occurred during query planning: \n${e.stack || e}`,
        );
      }
      throw new Error(`Query planning error: ${e.message}`, { cause: e });
    }
  }

  /**
   * Plans a GraphQL query operation.
   */
  private planQuery(): void {
    if (this.loc !== null) this.loc.push("planQuery()");
    const rootType = this.queryType;
    if (!rootType) {
      throw new SafeError("No query type found in schema");
    }
    const locationDetails: LocationDetails = {
      node: this.operation.selectionSet.selections,
      parentTypeName: null,
      // WHAT SHOULD fieldName be here?!
      fieldName: null,
    };
    const outputPlan = new OutputPlan(
      this.rootLayerPlan,
      this.rootValueStep,
      {
        mode: "root",
        typeName: this.queryType.name,
      },
      locationDetails,
    );
    this.rootOutputPlan = outputPlan;
    this.planSelectionSet(
      outputPlan,
      [],
      POLYMORPHIC_ROOT_PATH,
      POLYMORPHIC_ROOT_PATHS,
      this.trackedRootValueStep,
      rootType,
      this.operation.selectionSet.selections,
      true,
    );
    if (this.loc !== null) this.loc.pop();
  }

  /**
   * Implements the `PlanOpPlanMutation` algorithm.
   */
  private planMutation(): void {
    if (this.loc !== null) this.loc.push("planMutation()");
    const rootType = this.mutationType;
    if (!rootType) {
      throw new SafeError("No mutation type found in schema");
    }

    this.deduplicateSteps();

    const locationDetails: LocationDetails = {
      node: this.operation.selectionSet.selections,
      parentTypeName: null,
      // WHAT SHOULD fieldName be here?!
      fieldName: null,
    };
    const outputPlan = new OutputPlan(
      this.rootLayerPlan,
      this.rootValueStep,
      {
        mode: "root",
        typeName: rootType.name,
      },
      locationDetails,
    );
    this.rootOutputPlan = outputPlan;
    this.planSelectionSet(
      outputPlan,
      [],
      POLYMORPHIC_ROOT_PATH,
      POLYMORPHIC_ROOT_PATHS,
      this.trackedRootValueStep,
      rootType,
      this.operation.selectionSet.selections,
      true,
      true,
    );
    if (this.loc !== null) this.loc.pop();
  }

  /**
   * Implements the `PlanOpPlanSubscription` algorithm.
   */
  private planSubscription(): void {
    if (this.loc !== null) this.loc.push("planSubscription");
    const rootType = this.subscriptionType;
    if (!rootType) {
      throw new SafeError("No subscription type found in schema");
    }
    const selectionSet = this.operation.selectionSet;
    const groupedFieldSet = withGlobalLayerPlan(
      this.rootLayerPlan,
      POLYMORPHIC_ROOT_PATHS,
      graphqlCollectFields,
      null,
      this,
      this.trackedRootValueStep.id,
      rootType,
      selectionSet.selections,
      newSelectionSetDigest(false),
    );
    if (groupedFieldSet.deferred !== undefined) {
      throw new SafeError(
        "@defer forbidden on subscription root selection set",
      );
    }
    let firstKey: string | undefined = undefined;
    for (const key of groupedFieldSet.fields.keys()) {
      if (firstKey !== undefined) {
        throw new SafeError("subscriptions may only have one top-level field");
      }
      firstKey = key;
    }
    assert.ok(firstKey != null, "selection set cannot be empty");
    const fields = groupedFieldSet.fields.get(firstKey);
    if (!fields) {
      throw new SafeError("Consistency error.");
    }
    // All grouped fields are equivalent, as mandated by GraphQL validation rules. Thus we can take the first one.
    const field = fields[0];
    const fieldName = field.name.value; // Unaffected by alias.
    const rootTypeFields = rootType.getFields();
    const fieldSpec: GraphQLField<unknown, unknown> = rootTypeFields[fieldName];
    const rawSubscriptionPlanResolver =
      fieldSpec.extensions?.grafast?.subscribePlan;
    const path = [field.alias?.value ?? fieldName];
    const locationDetails: LocationDetails = {
      parentTypeName: rootType.name,
      fieldName,
      node: this.operation.selectionSet.selections,
    };

    const subscriptionPlanResolver = rawSubscriptionPlanResolver;

    const fieldArgsSpec = fieldSpec.args;
    const trackedArguments =
      fieldArgsSpec.length > 0
        ? withGlobalLayerPlan(
            this.rootLayerPlan,
            POLYMORPHIC_ROOT_PATHS,
            this.getTrackedArguments,
            this,
            fieldArgsSpec,
            field,
          )
        : NO_ARGS;

    if (subscriptionPlanResolver !== undefined) {
      // PERF: optimize this
      const { haltTree, step: subscribeStep } = this.planField(
        fieldName,
        this.rootLayerPlan,
        path,
        POLYMORPHIC_ROOT_PATHS,
        fields,
        subscriptionPlanResolver,
        "autoApplyAfterParentSubscribePlan",
        this.trackedRootValueStep,
        fieldSpec,
        trackedArguments,
        true,
      );
      if (haltTree) {
        throw new SafeError("Failed to setup subscription");
      }
      this.rootLayerPlan.setRootStep(subscribeStep);

      const subscriptionEventLayerPlan = new LayerPlan(
        this,
        this.rootLayerPlan,
        {
          type: "subscription",
        },
      );

      const $__item = withGlobalLayerPlan(
        subscriptionEventLayerPlan,
        POLYMORPHIC_ROOT_PATHS,
        () => new __ItemStep(subscribeStep),
      );
      subscriptionEventLayerPlan.setRootStep($__item);
      let streamItemPlan = hasItemPlan(subscribeStep)
        ? withGlobalLayerPlan(
            subscriptionEventLayerPlan,
            POLYMORPHIC_ROOT_PATHS,
            subscribeStep.itemPlan,
            subscribeStep,
            $__item,
          )
        : $__item;

      // WE MUST RE-FETCH STEPS AFTER DEDUPLICATION!
      this.deduplicateSteps();
      streamItemPlan = this.stepTracker.getStepById(streamItemPlan.id);

      const outputPlan = new OutputPlan(
        subscriptionEventLayerPlan,
        this.rootValueStep,
        { mode: "root", typeName: rootType.name },
        locationDetails,
      );
      this.rootOutputPlan = outputPlan;
      this.planSelectionSet(
        outputPlan,
        [],
        POLYMORPHIC_ROOT_PATH,
        POLYMORPHIC_ROOT_PATHS,
        streamItemPlan,
        rootType,
        selectionSet.selections,
        false,
      );
    } else {
      const subscribeStep = withGlobalLayerPlan(
        this.rootLayerPlan,
        POLYMORPHIC_ROOT_PATHS,
        () => {
          const $args = object(
            field.arguments?.reduce((memo, arg) => {
              memo[arg.name.value] = trackedArguments.get(arg.name.value);
              return memo;
            }, Object.create(null)) ?? Object.create(null),
          );
          const rawResolver = fieldSpec.resolve;
          const rawSubscriber = fieldSpec.subscribe;
          return graphqlResolver(
            rawResolver,
            rawSubscriber,
            this.trackedRootValueStep,
            $args,
            {
              fieldName,
              fieldNodes: fields,
              fragments: this.fragments,
              operation: this.operation,
              parentType: this.subscriptionType!,
              returnType: fieldSpec.type,
              schema: this.schema,
              // @ts-ignore
              path: {
                typename: this.subscriptionType!.name,
                key: fieldName,
                prev: undefined,
              },
            },
          );
        },
      );
      subscribeStep._stepOptions.stream = {};
      subscribeStep._stepOptions.walkIterable = true;

      this.rootLayerPlan.setRootStep(subscribeStep);

      const subscriptionEventLayerPlan = new LayerPlan(
        this,
        this.rootLayerPlan,
        {
          type: "subscription",
        },
      );

      const $__item = withGlobalLayerPlan(
        subscriptionEventLayerPlan,
        POLYMORPHIC_ROOT_PATHS,
        () => new __ItemStep(subscribeStep),
      );

      subscriptionEventLayerPlan.setRootStep($__item);

      let streamItemPlan = hasItemPlan(subscribeStep)
        ? withGlobalLayerPlan(
            subscriptionEventLayerPlan,
            POLYMORPHIC_ROOT_PATHS,
            subscribeStep.itemPlan,
            subscribeStep,
            $__item,
          )
        : $__item;

      // WE MUST RE-FETCH STEPS AFTER DEDUPLICATION!
      this.deduplicateSteps();
      streamItemPlan = this.stepTracker.getStepById(streamItemPlan.id);

      const outputPlan = new OutputPlan(
        subscriptionEventLayerPlan,
        this.rootValueStep,
        { mode: "root", typeName: rootType.name },
        locationDetails,
      );
      this.rootOutputPlan = outputPlan;
      this.planSelectionSet(
        outputPlan,
        [],
        POLYMORPHIC_ROOT_PATH,
        POLYMORPHIC_ROOT_PATHS,
        streamItemPlan,
        rootType,
        selectionSet.selections,
        true,
      );
    }
    if (this.loc !== null) this.loc.pop();
  }

  /**
   * Gets the item plan for a given parent list plan - this ensures we only
   * create one item plan per parent plan.
   */
  private itemStepForListStep<TData>(
    parentLayerPlan: LayerPlan,
    listStep: ExecutableStep<TData> | ExecutableStep<TData[]>,
    depth: number,
    stream: LayerPlanReasonListItemStream | undefined,
  ): __ItemStep<TData> {
    const itemStepId = this.itemStepIdByListStepId[listStep.id];
    if (itemStepId !== undefined) {
      return this.stepTracker.getStepById(itemStepId) as __ItemStep<TData>;
    }
    // Create a new LayerPlan for this list item
    const layerPlan = new LayerPlan(this, parentLayerPlan, {
      type: "listItem",
      parentStep: listStep,
      stream,
    });
    const itemPlan = withGlobalLayerPlan(
      layerPlan,
      listStep.polymorphicPaths,
      () => new __ItemStep(listStep, depth),
    );
    layerPlan.setRootStep(itemPlan);
    this.itemStepIdByListStepId[listStep.id] = itemPlan.id;
    return itemPlan;
  }

  processGroupedFieldSet(
    // Deliberately shadows
    outputPlan: OutputPlan,
    path: readonly string[],
    polymorphicPath: string | null,
    polymorphicPaths: ReadonlySet<string> | null,
    parentStep: ExecutableStep,
    objectType: GraphQLObjectType,
    objectTypeFields: GraphQLFieldMap<any, any>,
    isMutation: boolean,
    groupedFieldSet: SelectionSetDigest,
  ) {
    // `__typename` shouldn't bump the mutation index since it has no side effects.
    let mutationIndex = -1;
    const $sideEffect = outputPlan.layerPlan.latestSideEffectStep;
    for (const [responseKey, fieldNodes] of groupedFieldSet.fields.entries()) {
      let resolverEmulation = groupedFieldSet.resolverEmulation;
      try {
        // All grouped fields are equivalent, as mandated by GraphQL validation rules. Thus we can take the first one.
        const field = fieldNodes[0];
        const fieldName = field.name.value;

        const locationDetails: LocationDetails = {
          parentTypeName: objectType.name,
          fieldName,
          node: fieldNodes,
        };

        // explicit matches are the fastest: https://jsben.ch/ajZNf
        if (fieldName === "__typename") {
          outputPlan.addChild(objectType, responseKey, {
            type: "__typename",
            locationDetails,
          });
          continue;
        } else if (fieldName === "__schema" || fieldName === "__type") {
          const variableNames = findVariableNamesUsed(this, field);
          outputPlan.addChild(objectType, responseKey, {
            type: "outputPlan",
            isNonNull: fieldName === "__schema",
            outputPlan: new OutputPlan(
              outputPlan.layerPlan,
              this.rootValueStep,
              {
                mode: "introspection",
                field,
                variableNames,
                // PERF: if variableNames.length === 0 we should be able to optimize this!
                introspectionCacheByVariableValues: new LRU({
                  maxLength: 3,
                }),
              },
              locationDetails,
            ),
            locationDetails,
          });
          continue;
        }

        const objectField = objectTypeFields[fieldName];
        if (!objectField) {
          // Field does not exist; this should have been caught by validation
          // but the spec says to just skip it.
          continue;
        }

        const fieldType = objectField.type;
        const rawPlanResolver = objectField.extensions?.grafast?.plan;
        if (rawPlanResolver) {
          resolverEmulation = false;
          assertNotAsync(
            rawPlanResolver,
            `${objectType.name}.${fieldName}.plan`,
          );
        }
        const namedReturnType = getNamedType(fieldType);

        const resolvedResolver = objectField.resolve as
          | GraphQLFieldResolver<any, any>
          | undefined;
        const subscriber = objectField.subscribe;

        const usesDefaultResolver =
          resolvedResolver == null || resolvedResolver === defaultFieldResolver;

        const isPolymorphic =
          isUnionType(namedReturnType) || isInterfaceType(namedReturnType);

        // We should use a resolver if:
        // 1. they give us a non-default resolver
        // 2. we're emulating resolvers AND the field is polymorphic
        const resolver =
          resolvedResolver && !usesDefaultResolver
            ? resolvedResolver
            : resolverEmulation && isPolymorphic
            ? defaultFieldResolver
            : null;

        // Apply a default plan to fields that do not have a plan nor a resolver.
        const planResolver =
          rawPlanResolver ?? (resolver ? undefined : defaultPlanResolver);

        /*
         *  When considering resolvers on fields, there's three booleans to
         *  consider:
         *
         *  - typeIsPlanned: Does the type the field is defined on expect a plan?
         *    - NOTE: the root types (Query, Mutation, Subscription) implicitly
         *      expect the "root plan"
         *  - fieldHasPlan: Does the field define a `plan()` method?
         *  - resultIsPlanned: Does the named type that the field returns (the
         *    "named field type") expect a plan?
         *    - NOTE: only object types, unions and interfaces may expect plans;
         *      but not all of them do.
         *    - NOTE: a union/interface expects a plan iff ANY of its object
         *      types expect plans
         *    - NOTE: if ANY object type in an interface/union expects a plan
         *      then ALL object types within the interface/union must expect
         *      plans.
         *    - NOTE: scalars and enums never expect a plan.
         *
         *  These booleans impact:
         *
         *  - Whether there must be a `plan()` declaration and what the "parent"
         *    argument is to the same
         *    - If typeIsPlanned:
         *      - Assert: `fieldHasPlan` must be true
         *      - Pass through the parent plan
         *    - Else, if resultIsPlanned:
         *      - Assert: `fieldHasPlan` must be true
         *      - Pass through a `__ValueStep` representing the parent value.
         *    - Else, if fieldHasPlan:
         *      - Pass through a `__ValueStep` representing the parent value.
         *    - Else
         *      - No action necessary.
         *  - If the field may define `resolve()` and what the "parent" argument
         *    is to the same
         *    - If resultIsPlanned
         *      - Assert: there must not be a `resolve()`
         *      - Grafast provides pure resolver.
         *    - Else if fieldHasPlan (which may be implied by typeIsPlanned
         *      above)
         *      - If `resolve()` is not set:
         *        - grafast will return the value from the plan directly
         *      - Otherwise:
         *        - Grafast will wrap this resolver and will call `resolve()` (or
         *          default resolver) with the plan result.  IMPORTANT: you may
         *          want to use an `ObjectStep` so that the parent object is of
         *          the expected shape; e.g. your plan might return
         *          `object({username: $username})` for a `User.username` field.
         *    - Else
         *      - Leave `resolve()` untouched - do not even wrap it.
         *      - (Failing that, use a __ValueStep and return the result
         *        directly.)
         */

        if (resolver !== null) {
          this.pure = false;
          if (!rawPlanResolver) {
            resolverEmulation = true;
          }
        }

        const resultIsPlanned = isTypePlanned(this.schema, namedReturnType);
        const fieldHasPlan = !!planResolver;

        if (
          resultIsPlanned &&
          !fieldHasPlan &&
          !objectType.extensions?.grafast?.assertStep
        ) {
          throw new Error(
            `Field ${objectType.name}.${fieldName} returns a ${namedReturnType.name} which expects a plan to be available; however this field has no plan() method to produce such a plan; please add 'extensions.grafast.plan' to this field.`,
          );
        }

        if (resultIsPlanned && resolver) {
          throw new Error(
            `Field ${objectType.name}.${fieldName} returns a ${namedReturnType.name} which expects a plan to be available; this means that ${objectType.name}.${fieldName} is forbidden from defining a GraphQL resolver.`,
          );
        }

        let step: ExecutableStep | PolymorphicStep;
        let haltTree = false;
        const fieldLayerPlan = isMutation
          ? new LayerPlan(this, outputPlan.layerPlan, {
              type: "mutationField",
              mutationIndex: ++mutationIndex,
            })
          : outputPlan.layerPlan;
        const objectFieldArgs = objectField.args;
        const trackedArguments =
          objectFieldArgs.length > 0
            ? withGlobalLayerPlan(
                this.rootLayerPlan,
                POLYMORPHIC_ROOT_PATHS,
                this.getTrackedArguments,
                this,
                objectFieldArgs,
                field,
              )
            : NO_ARGS;
        const fieldPath = [...path, responseKey];
        let streamDetails: StreamDetails | null = null;
        const isList = isListType(getNullableType(fieldType));
        if (isList) {
          // read the @stream directive, if present
          // TODO: Check SameStreamDirective still exists in @stream spec at release.
          /*
           * `SameStreamDirective`
           * (https://github.com/graphql/graphql-spec/blob/26fd78c4a89a79552dcc0c7e0140a975ce654400/spec/Section%205%20--%20Validation.md#L450-L458)
           * ensures that every field that has `@stream` must have the same
           * `@stream` arguments; so we can just check the first node in the
           * merged set to see our stream options. NOTE: if this changes before
           * release then we may need to find the stream with the largest
           * `initialCount` to figure what to do; something like:
           *
           *      const streamDirective = firstField.directives?.filter(
           *        (d) => d.name.value === "stream",
           *      ).sort(
           *        (a, z) => getArg(z, 'initialCount', 0) - getArg(a, 'initialCount', 0)
           *      )[0]
           */

          for (const n of fieldNodes) {
            const streamDirective = n.directives?.find(
              (d) => d.name.value === "stream",
            );
            if (streamDirective === undefined) {
              // Undo any previous stream details; the non-@stream wins.
              streamDetails = null;
              break;
            } else if (streamDetails !== null) {
              // Validation promises the values are the same
              continue;
            } else {
              // Create streamDetails
              streamDetails = this.withRootLayerPlan(() => ({
                initialCount: this.internalDependency(
                  directiveArgument<number>(
                    this,
                    streamDirective,
                    "initialCount",
                    graphql.Kind.INT,
                  ) ?? constant(0),
                ),
                if: this.internalDependency(
                  directiveArgument<boolean>(
                    this,
                    streamDirective,
                    "if",
                    graphql.Kind.BOOLEAN,
                  ) ?? constant(true),
                ),
                label: this.internalDependency(
                  directiveArgument<Maybe<string>>(
                    this,
                    streamDirective,
                    "label",
                    graphql.Kind.STRING,
                  ) ?? constant(undefined),
                ),
              }));
            }
          }
        }
        if (typeof planResolver === "function") {
          ({ step, haltTree } = this.planField(
            fieldName,
            fieldLayerPlan,
            fieldPath,
            polymorphicPaths,
            fieldNodes,
            planResolver,
            "autoApplyAfterParentPlan",
            parentStep,
            objectField,
            trackedArguments,
            isList ? streamDetails ?? false : null,
          ));
        } else {
          // No plan resolver (or plan resolver fallback) so there must be a
          // `resolve` method, so we'll feed the full parent step into the
          // resolver.
          assert.ok(
            resolver !== null,
            "GraphileInternalError<81652257-617a-4d1a-8306-903d0e3d2ddf>: The field has no resolver, so planResolver should exist (either as the field.plan or as the default plan resolver).",
          );
          // ENHANCEMENT: should we do `step = parentStep.object()` (i.e.
          // `$pgSelectSingle.record()`) or similar for "opaque" steps to become
          // suitable for consumption by resolvers?
          // Maybe `parentStep.forResolver()` or `parentStep.hydrate()` or `parentStep.toFullObject()`?
          step = parentStep;
        }

        if (resolver !== null) {
          step = withGlobalLayerPlan(fieldLayerPlan, polymorphicPaths, () => {
            const $args = object(
              field.arguments?.reduce((memo, arg) => {
                memo[arg.name.value] = trackedArguments.get(arg.name.value);
                return memo;
              }, Object.create(null)) ?? Object.create(null),
            );
            return graphqlResolver(resolver, subscriber, step, $args, {
              fieldName,
              fieldNodes,
              fragments: this.fragments,
              operation: this.operation,
              parentType: objectType,
              returnType: fieldType,
              schema: this.schema,
            });
          });
        }

        // May have changed due to deduplicate
        step = this.stepTracker.getStepById(step.id);
        if (haltTree) {
          const isNonNull = isNonNullType(fieldType);
          outputPlan.addChild(objectType, responseKey, {
            type: "outputPlan",
            outputPlan: new OutputPlan(
              fieldLayerPlan,
              step,
              OUTPUT_PLAN_TYPE_NULL,
              locationDetails,
            ),
            isNonNull,
            locationDetails,
          });
        } else {
          this.planIntoOutputPlan(
            outputPlan,
            fieldLayerPlan,
            fieldPath,
            polymorphicPath,
            polymorphicPaths,
            // If one field has a selection set, they all have a selection set (guaranteed by validation).
            field.selectionSet != null
              ? fieldNodes.flatMap((n) => n.selectionSet!.selections)
              : undefined,
            objectType,
            responseKey,
            fieldType,
            step,
            locationDetails,
            resolverEmulation,
            0,
            streamDetails,
          );
        }
      } finally {
        outputPlan.layerPlan.latestSideEffectStep = $sideEffect;
      }
    }
    if (groupedFieldSet.deferred !== undefined) {
      for (const deferred of groupedFieldSet.deferred) {
        const deferredLayerPlan = new LayerPlan(this, outputPlan.layerPlan, {
          type: "defer",
          label: deferred.label,
        });
        const deferredOutputPlan = new OutputPlan(
          deferredLayerPlan,
          outputPlan.rootStep,
          {
            mode: "object",
            deferLabel: deferred.label,
            typeName: objectType.name,
          },
          // LOGGING: the location details should be tweaked to reference this
          // fragment
          outputPlan.locationDetails,
        );
        const $sideEffect = deferredOutputPlan.layerPlan.latestSideEffectStep;
        try {
          outputPlan.deferredOutputPlans.push(deferredOutputPlan);
          this.processGroupedFieldSet(
            deferredOutputPlan,
            path,
            polymorphicPath,
            polymorphicPaths,
            parentStep,
            objectType,
            objectTypeFields,
            isMutation,
            deferred,
          );
        } finally {
          deferredOutputPlan.layerPlan.latestSideEffectStep = $sideEffect;
        }
      }
    }
  }

  /**
   *
   * @param outputPlan - The output plan that this selection set is being added to
   * @param path - The path within the outputPlan that we're adding stuff (only for root/object OutputPlans)
   * @param parentStep - The step that represents the selection set root
   * @param objectType - The object type that this selection set is being evaluated for (note polymorphic selection should already have been handled by this point)
   * @param selections - The GraphQL selections (fields, fragment spreads, inline fragments) to evaluate
   * @param isMutation - If true this selection set should be executed serially rather than in parallel (each field gets its own LayerPlan)
   */
  private planSelectionSet(
    outputPlan: OutputPlan,
    path: readonly string[],
    polymorphicPath: string | null,
    polymorphicPaths: ReadonlySet<string> | null,
    parentStep: ExecutableStep,
    objectType: GraphQLObjectType,
    selections: readonly SelectionNode[],
    resolverEmulation: boolean,
    isMutation = false,
  ) {
    if (this.loc !== null) {
      this.loc.push(
        `planSelectionSet(${objectType.name} @ ${
          outputPlan.layerPlan.id
        } @ ${path.join(".")} @ ${polymorphicPath ?? ""})`,
      );
    }

    if (isDev) {
      assertObjectType(objectType);
    }
    const groupedFieldSet = withGlobalLayerPlan(
      outputPlan.layerPlan,
      polymorphicPaths,
      graphqlCollectFields,
      null,
      this,
      parentStep.id,
      objectType,
      selections,
      newSelectionSetDigest(resolverEmulation),
      isMutation,
    );
    const objectTypeFields = objectType.getFields();
    this.processGroupedFieldSet(
      outputPlan,
      path,
      polymorphicPath,
      polymorphicPaths,
      parentStep,
      objectType,
      objectTypeFields,
      isMutation,
      groupedFieldSet,
    );

    if (this.loc !== null) this.loc.pop();
  }

  private internalDependency<TStep extends ExecutableStep>(
    $step: TStep,
  ): TStep {
    this.stepTracker.internalDependencies.add($step);
    return $step;
  }

  // Similar to the old 'planFieldReturnType'
  private planIntoOutputPlan(
    parentOutputPlan: OutputPlan,
    // Typically this is parentOutputPlan.layerPlan; but in the case of mutationFields it isn't.
    parentLayerPlan: LayerPlan,
    // This is the LAYER-RELATIVE path, not the absolute path! It resets!
    path: readonly string[],
    polymorphicPath: string | null,
    polymorphicPaths: ReadonlySet<string> | null,
    selections: readonly SelectionNode[] | undefined,
    parentObjectType: GraphQLObjectType | null,
    responseKey: string | null,
    fieldType: GraphQLOutputType,
    $step: ExecutableStep,
    locationDetails: LocationDetails,
    resolverEmulation: boolean,
    listDepth: number,
    streamDetails: StreamDetails | null,
  ) {
    const nullableFieldType = getNullableType(fieldType);
    const isNonNull = nullableFieldType !== fieldType;

    if (isListType(nullableFieldType)) {
      const $list = withGlobalLayerPlan(
        parentLayerPlan,
        polymorphicPaths,
        itemsOrStep,
        null,
        $step,
      );
      if ($list !== $step) {
        $list._stepOptions.stream = $step._stepOptions.stream;
      }
      $list._stepOptions.walkIterable = true;
      const listOutputPlan = new OutputPlan(
        parentLayerPlan,
        $list,
        OUTPUT_PLAN_TYPE_ARRAY,
        locationDetails,
      );
      parentOutputPlan.addChild(parentObjectType, responseKey, {
        type: "outputPlan",
        outputPlan: listOutputPlan,
        isNonNull,
        locationDetails,
      });

      const stream: LayerPlanReasonListItemStream | undefined = streamDetails
        ? {
            // These are already marked as internal dependencies
            initialCountStepId: streamDetails.initialCount.id,
            ifStepId: streamDetails.if.id,
            labelStepId: streamDetails.label.id,
          }
        : undefined;
      const $__item = this.itemStepForListStep(
        parentLayerPlan,
        $list,
        listDepth,
        stream,
      );
      const $sideEffect = $__item.layerPlan.latestSideEffectStep;
      try {
        const $item = isListCapableStep($list)
          ? withGlobalLayerPlan(
              $__item.layerPlan,
              $__item.polymorphicPaths,
              $list.listItem,
              $list,
              $__item,
            )
          : $__item;
        this.planIntoOutputPlan(
          listOutputPlan,
          $item.layerPlan,
          path,
          polymorphicPath,
          polymorphicPaths,
          selections,
          null,
          null,
          nullableFieldType.ofType,
          $item,
          locationDetails,
          resolverEmulation,
          listDepth + 1,
          null,
        );
      } finally {
        $__item.layerPlan.latestSideEffectStep = $sideEffect;
      }
    } else if (isScalarType(nullableFieldType)) {
      const scalarPlanResolver = nullableFieldType.extensions?.grafast?.plan;
      const fnDescription = `${nullableFieldType.name}.plan`;
      assertNotAsync(scalarPlanResolver, fnDescription);
      const $sideEffect = parentLayerPlan.latestSideEffectStep;
      try {
        const $leaf =
          typeof scalarPlanResolver === "function"
            ? assertNotPromise(
                withGlobalLayerPlan(
                  parentLayerPlan,
                  polymorphicPaths,
                  scalarPlanResolver,
                  null,
                  $step,
                  this.scalarPlanInfo,
                ),
                scalarPlanResolver,
                fnDescription,
              )
            : $step;

        parentOutputPlan.addChild(parentObjectType, responseKey, {
          type: "outputPlan",
          isNonNull,
          outputPlan: new OutputPlan(
            parentLayerPlan,
            $leaf,
            {
              mode: "leaf",
              // stepId: $leaf.id,
              graphqlType: nullableFieldType,
            },
            locationDetails,
          ),
          locationDetails,
        });
      } finally {
        parentLayerPlan.latestSideEffectStep = $sideEffect;
      }
    } else if (isEnumType(nullableFieldType)) {
      const $sideEffect = parentLayerPlan.latestSideEffectStep;
      try {
        parentOutputPlan.addChild(parentObjectType, responseKey, {
          type: "outputPlan",
          isNonNull,
          outputPlan: new OutputPlan(
            parentLayerPlan,
            $step,
            {
              mode: "leaf",
              graphqlType: nullableFieldType,
            },
            locationDetails,
          ),
          locationDetails,
        });
      } finally {
        parentLayerPlan.latestSideEffectStep = $sideEffect;
      }
    } else if (isObjectType(nullableFieldType)) {
      if (isDev) {
        // Check that the plan we're dealing with is the one the user declared
        /** Either an assertion function or a step class */
        const stepAssertion = nullableFieldType.extensions?.grafast?.assertStep;
        if (stepAssertion != null) {
          try {
            if (
              stepAssertion === ExecutableStep ||
              stepAssertion.prototype instanceof ExecutableStep
            ) {
              if (!($step instanceof stepAssertion)) {
                throw new Error(
                  `Step mis-match: expected ${
                    stepAssertion.name
                  }, but instead found ${
                    ($step as ExecutableStep).constructor.name
                  } (${$step})`,
                );
              }
            } else {
              (stepAssertion as ($step: ExecutableStep) => void)($step);
            }
          } catch (e) {
            throw new Error(
              `The step returned by '${path.join(".")}${"[]".repeat(
                listDepth,
              )}' is not compatible with the GraphQL object type '${
                nullableFieldType.name
              }': ${e.message}`,
              { cause: e },
            );
          }
        }
        if (!selections) {
          throw new Error(
            `GrafastInternalError<7fe4f7d1-01d2-4f1e-add6-5aa6936938c9>: no selections on a GraphQLObjectType?!`,
          );
        }
      }

      let objectLayerPlan: LayerPlan;
      if (
        isNonNull ||
        (parentLayerPlan.reason.type === "nullableBoundary" &&
          parentLayerPlan.rootStep === $step)
      ) {
        objectLayerPlan = parentLayerPlan;
      } else {
        // Find existing match
        const match = parentLayerPlan.children.find(
          (clp) =>
            clp.reason.type === "nullableBoundary" &&
            clp.reason.parentStep === $step,
        );
        if (match !== undefined) {
          objectLayerPlan = match;
        } else {
          objectLayerPlan = new LayerPlan(this, parentLayerPlan, {
            type: "nullableBoundary",
            parentStep: $step,
          });
          objectLayerPlan.setRootStep($step);
        }
      }

      const $sideEffect = objectLayerPlan.latestSideEffectStep;
      try {
        const objectOutputPlan = new OutputPlan(
          objectLayerPlan,
          $step,
          {
            mode: "object",
            deferLabel: undefined,
            typeName: nullableFieldType.name,
          },
          locationDetails,
        );
        parentOutputPlan.addChild(parentObjectType, responseKey, {
          type: "outputPlan",
          outputPlan: objectOutputPlan,
          isNonNull,
          locationDetails,
        });
        this.planSelectionSet(
          objectOutputPlan,
          path,
          polymorphicPath,
          polymorphicPaths,
          $step,
          nullableFieldType,
          selections!,
          resolverEmulation,
        );
      } finally {
        objectLayerPlan.latestSideEffectStep = $sideEffect;
      }
    } else {
      // Polymorphic
      const isUnion = isUnionType(nullableFieldType);
      const isInterface = isInterfaceType(nullableFieldType);
      if (!(isUnion || isInterface)) {
        throw new Error(
          `GrafastInternalError<a54d6d63-d186-4ab9-9299-05f817894300>: Wasn't expecting ${nullableFieldType}`,
        );
      }
      assert.ok(
        selections,
        "GrafastInternalError<d94e281c-1a10-463e-b7f5-2b0a3665d99b>: A polymorphic type with no selections is invalid",
      );

      /*
       * Planning for polymorphic types is somewhat more complicated than for
       * other types.
       *
       * First, we figure out the list of `possibleTypes` based on the
       * union/interface and any other constraints that we know. NOTE: we can't
       * discount a type just because it doesn't have any fragments that apply
       * to it - instead we must still plan an empty selection set (or one just
       * using `{__typename}`), and we need to know it exists for that. See
       * https://github.com/graphql/graphql-spec/issues/951#issuecomment-1140957685
       */
      const allPossibleObjectTypes = isUnion
        ? nullableFieldType.getTypes()
        : this.schema.getImplementations(nullableFieldType).objects;

      if (allPossibleObjectTypes.length === 0) {
        /* If there are no implementations, simply stop via a null output plan */

        const nullOutputPlan = new OutputPlan(
          parentLayerPlan,
          $step,
          OUTPUT_PLAN_TYPE_NULL,
          locationDetails,
        );
        parentOutputPlan.addChild(parentObjectType, responseKey, {
          type: "outputPlan",
          outputPlan: nullOutputPlan,
          isNonNull,
          locationDetails,
        });
      } else {
        /*
         * Next, we ensure we're dealing with a polymorphic step.
         */
        if (!isPolymorphicStep($step)) {
          throw new Error(
            `${$step} is not a polymorphic capable step, it must have a planForType method`,
          );
        }

        /*
         * An output plan for it (knows how to branch the different object
         * output plans).
         */
        const polymorphicOutputPlan = new OutputPlan(
          parentLayerPlan,
          $step,
          {
            mode: "polymorphic",
            deferLabel: undefined,
            typeNames: allPossibleObjectTypes.map((t) => t.name),
          },
          locationDetails,
        );
        parentOutputPlan.addChild(parentObjectType, responseKey, {
          type: "outputPlan",
          outputPlan: polymorphicOutputPlan,
          isNonNull,
          locationDetails,
        });

        /*
         * Now a polymorphic layer plan for all the plans to live in
         */
        const polymorphicLayerPlan = this.getPolymorphicLayerPlan(
          parentLayerPlan,
          path,
          $step,
          allPossibleObjectTypes,
        );

        /*
         * Now we need to loop through each type and plan it.
         */
        const polyBase = polymorphicPath ?? "";
        const $oldStep = $step;
        for (const type of allPossibleObjectTypes) {
          const $sideEffect = polymorphicLayerPlan.latestSideEffectStep;
          try {
            /* TODO: this $oldStep / $step dance turned out to be necessary
             * because `$step` was being replaced in the following query against
             * the graphilecrystaltest `polymorpic` schema; but I'm not sure this is the
             * right behavior - shouldn't deduplication have been temporarily
             * disabled during this?
             *
             * ```graphql
             * {
             *   allSingleTableItems {
             *     nodes {
             *       id
             *       type
             *       singleTableItemsByParentIdList {
             *         id
             *         position
             *       }
             *     }
             *   }
             * }
             * ```
             */
            const $step = this.stepTracker.getStepById(
              $oldStep.id,
            ) as typeof $oldStep;

            // Bit of a hack, but saves passing it around through all the arguments
            const newPolymorphicPath = `${polyBase}>${type.name}`;
            polymorphicLayerPlan.reason.polymorphicPaths.add(
              newPolymorphicPath,
            );
            const newPolymorphicPaths = new Set<string>();
            newPolymorphicPaths.add(newPolymorphicPath);

            const $root = withGlobalLayerPlan(
              polymorphicLayerPlan,
              newPolymorphicPaths,
              $step.planForType,
              $step,
              type,
            );
            const objectOutputPlan = new OutputPlan(
              polymorphicLayerPlan,
              $root,
              {
                mode: "object",
                deferLabel: undefined,
                typeName: type.name,
              },
              locationDetails,
            );
            // find all selections compatible with `type`
            const fieldNodes = fieldSelectionsForType(this, type, selections);
            this.planSelectionSet(
              objectOutputPlan,
              path,
              newPolymorphicPath,
              newPolymorphicPaths,
              $root,
              type,
              fieldNodes,
              false,
            );
            polymorphicOutputPlan.addChild(type, null, {
              type: "outputPlan",
              isNonNull,
              outputPlan: objectOutputPlan,
              locationDetails,
            });
          } finally {
            polymorphicLayerPlan.latestSideEffectStep = $sideEffect;
          }
        }
      }
    }
  }

  private polymorphicLayerPlanByPathByLayerPlan = new Map<
    LayerPlan,
    Map<
      string,
      { stepId: number; layerPlan: LayerPlan<LayerPlanReasonPolymorphic> }
    >
  >();
  private getPolymorphicLayerPlan(
    parentLayerPlan: LayerPlan,
    path: readonly string[],
    $step: ExecutableStep,
    allPossibleObjectTypes: readonly GraphQLObjectType[],
  ): LayerPlan<LayerPlanReasonPolymorphic> {
    // OPTIMIZE: I added the $step.id to pathString to fix a planning issue; but maybe we can do this without branching?
    // https://github.com/benjie/crystal/issues/109
    const pathString = `${path.join("|")}!${$step.id}`;
    const polymorphicLayerPlanByPath =
      this.polymorphicLayerPlanByPathByLayerPlan.get(parentLayerPlan) ??
      new Map<
        string,
        { stepId: number; layerPlan: LayerPlan<LayerPlanReasonPolymorphic> }
      >();
    if (polymorphicLayerPlanByPath.size === 0) {
      this.polymorphicLayerPlanByPathByLayerPlan.set(
        parentLayerPlan,
        polymorphicLayerPlanByPath,
      );
    }
    const prev = polymorphicLayerPlanByPath.get(pathString);
    if (prev !== undefined) {
      // NOTE: this is typically hit when you have a polymorphic field inside
      // another polymorphic field - in these cases rather than having the
      // polymorphism multiply out, we can aim for fewer polymorphic buckets
      // keeping the plan simpler (and more efficient).
      const { stepId, layerPlan } = prev;
      const stepByStepId = this.stepTracker.getStepById(stepId);
      const stepBy$stepId = this.stepTracker.getStepById($step.id);
      if (stepByStepId !== stepBy$stepId) {
        throw new Error(
          `GrafastInternalError<e01bdc40-7c89-41c6-8d84-56efa22c872a>: unexpected inconsistency when determining the polymorphic LayerPlan to use (pathString = ${pathString}, ${stepByStepId} (${stepId}) != ${stepBy$stepId} (${$step.id}))`,
        );
      }
      for (const t of allPossibleObjectTypes) {
        if (!layerPlan.reason.typeNames.includes(t.name)) {
          // Since we're re-using an existing LayerPlan, we should be careful to
          // ensure none of the previous assumptions have been broken.
          layerPlan.reason.typeNames.push(t.name);
        }
      }
      return layerPlan;
    } else {
      const layerPlan = new LayerPlan(this, parentLayerPlan, {
        type: "polymorphic",
        typeNames: allPossibleObjectTypes.map((t) => t.name),
        parentStep: $step,
        polymorphicPaths: new Set(),
      });
      polymorphicLayerPlanByPath.set(pathString, {
        stepId: $step.id,
        layerPlan,
      });
      return layerPlan;
    }
  }

  private planField(
    fieldName: string,
    layerPlan: LayerPlan,
    path: readonly string[],
    polymorphicPaths: ReadonlySet<string> | null,
    fieldNodes: FieldNode[],
    planResolver: FieldPlanResolver<any, ExecutableStep, ExecutableStep>,
    applyAfterMode: ApplyAfterModeArg,
    rawParentStep: ExecutableStep,
    field: GraphQLField<any, any>,
    trackedArguments: TrackedArguments,
    // If 'true' this is a subscription rather than a stream
    // If 'false' this is a list but it will never stream
    // If 'null' this is neither subscribe field nor list field
    // Otherwise, it's a list field that has the `@stream` directive applied
    streamDetails: StreamDetails | true | false | null,
    deduplicate = true,
  ): { haltTree: boolean; step: ExecutableStep } {
    // The step may have been de-duped whilst sibling steps were planned
    // PERF: this should be handled in the parent?
    const parentStep = this.stepTracker.getStepById(rawParentStep.id);

    const previousStepCount = this.stepTracker.stepCount;
    const previousSideEffectStep = layerPlan.latestSideEffectStep;

    if (this.loc !== null) this.loc.push(`planField(${path.join(".")})`);
    try {
      let step = withGlobalLayerPlan(
        layerPlan,
        polymorphicPaths,
        withFieldArgsForArguments,
        null,
        this,
        parentStep,
        trackedArguments,
        field,
        applyAfterMode,
        (fieldArgs) =>
          planResolver(parentStep, fieldArgs, {
            fieldName,
            field,
            schema: this.schema,
          }),
      );
      let haltTree = false;
      if (step === null || (step instanceof ConstantStep && step.isNull())) {
        // Constantly null; do not step any further in this tree.
        step =
          step ||
          // `withGlobalLayerPlan(layerPlan, polymorphicPaths, () => constant(null))` but with reduced memory allocation
          withGlobalLayerPlan(
            layerPlan,
            polymorphicPaths,
            constant,
            null,
            null,
          );
        haltTree = true;
      }
      assertExecutableStep(step);

      if (streamDetails === true) {
        // subscription
        step._stepOptions.stream = {};
        step._stepOptions.walkIterable = true;
      } else if (streamDetails === false) {
        step._stepOptions.walkIterable = true;
      } else if (streamDetails != null) {
        step._stepOptions.stream = {
          initialCountStepId: streamDetails.initialCount.id,
          ifStepId: streamDetails.if.id,
          labelStepId: streamDetails.label.id,
        };
        step._stepOptions.walkIterable = true;
      }

      if (deduplicate) {
        // Now that the field has been planned (including arguments, but NOT
        // including selection set) we can deduplicate it to see if any of its
        // peers are identical.
        this.deduplicateSteps();

        // After deduplication, this step may have been substituted; get the
        // updated reference.
        step = this.stepTracker.getStepById(step.id)!;
      }

      return { step, haltTree };
    } catch (e) {
      if (ALWAYS_THROW_PLANNING_ERRORS) {
        throw e;
      }

      if (THROW_PLANNING_ERRORS_ON_SIDE_EFFECTS) {
        for (let i = previousStepCount; i < this.stepTracker.stepCount; i++) {
          const step = this.stepTracker.stepById[i];
          if (step && step.hasSideEffects) {
            throw e;
          }
        }
      }

      try {
        this.stepTracker.purgeBackTo(previousStepCount);
        layerPlan.latestSideEffectStep = previousSideEffectStep;
      } catch (e2) {
        console.error(
          `Cleanup error occurred whilst trying to recover from field planning error: ${e2.stack}`,
        );
        throw e;
      }

      const step = withGlobalLayerPlan(
        layerPlan,
        polymorphicPaths,
        error,
        null,
        e,
      );
      const haltTree = true;
      this.modifierSteps = [];
      // PERF: consider deleting all steps that were allocated during this. For
      // now we'll just rely on tree-shaking.
      return { step, haltTree };
    } finally {
      if (this.loc !== null) this.loc.pop();
    }
  }

  /**
   * A replacement for GraphQL's
   * `CoerceArgumentValues` that factors in tracked variables.
   *
   * @see https://spec.graphql.org/draft/#CoerceArgumentValues()
   */
  private getTrackedArguments(
    argumentDefinitions: ReadonlyArray<GraphQLArgument>,
    field: FieldNode,
  ): TrackedArguments {
    const argumentValues = field.arguments;
    const trackedArgumentValues = Object.create(null);

    for (const argumentDefinition of argumentDefinitions) {
      const argumentName = argumentDefinition.name;
      if (isDev && trackedArgumentValues[argumentName]) {
        throw new SafeError(
          `Argument name '${argumentName}' seen twice; aborting.`,
        );
      }
      const argumentType = argumentDefinition.type;
      const defaultValue = argumentDefinition.defaultValue
        ? defaultValueToValueNode(argumentType, argumentDefinition.defaultValue)
        : undefined;
      const argumentValue = argumentValues?.find(
        (v) => v.name.value === argumentName,
      );
      const argumentPlan = inputStep(
        this,
        argumentType,
        argumentValue?.value,
        defaultValue,
      );
      trackedArgumentValues[argumentName] = argumentPlan;
    }
    return {
      get(name) {
        return trackedArgumentValues[name];
      },
    };
  }

  public withModifiers<T>(cb: () => T): T {
    // Stash previous modifiers
    const previousModifierDepthCount = this.modifierDepthCount++;
    const previousCount = this.modifierStepCount;
    const previousStack = this.modifierSteps.splice(
      0,
      this.modifierSteps.length,
    );
    this.modifierStepCount = 0;
    let result;
    let plansToApply;
    try {
      result = cb();
    } finally {
      // Remove the modifier plans from operationPlan and sort them ready for application.
      plansToApply = this.modifierSteps
        .splice(0, this.modifierSteps.length)
        .reverse();
      // Restore previous modifiers
      this.modifierStepCount = previousCount;
      for (const mod of previousStack) {
        this.modifierSteps.push(mod);
      }
      // Restore previous depth
      this.modifierDepthCount = previousModifierDepthCount;
    }

    // Apply the plans.
    for (let i = 0, l = plansToApply.length; i < l; i++) {
      plansToApply[i].apply();
    }

    return result;
  }

  /**
   * Sets up tracking for the given value (variableValues, context, rootValue).
   */
  private track(
    value: any,
    constraints: Constraint[],
    variableDefinitions?: ReadonlyArray<graphql.VariableDefinitionNode>,
  ): [__ValueStep<any>, __TrackedValueStep<any, any>] {
    const valueStep = withGlobalLayerPlan(
      this.rootLayerPlan,
      POLYMORPHIC_ROOT_PATHS,
      newValueStepCallback,
    );
    const trackedObjectStep = withGlobalLayerPlan(
      this.rootLayerPlan,
      POLYMORPHIC_ROOT_PATHS,
      () =>
        new __TrackedValueStep(
          value,
          valueStep,
          constraints,
          [],
          variableDefinitions,
        ),
    );
    return [valueStep, trackedObjectStep];
  }

  /**
   * Checks that no step has a property on it whose value is another step. It
   * should addDependency instead.
   */
  private validateSteps(offset = 0): void {
    const errors: Error[] = [];
    for (const step of this.stepTracker.activeSteps) {
      if (step.id < offset) continue;
      for (const key in step) {
        const val = step[key as keyof typeof step];
        if (
          key !== ("implicitSideEffectStep" satisfies keyof ExecutableStep) &&
          val instanceof ExecutableStep
        ) {
          errors.push(
            new Error(
              `ERROR: ExecutableStep ${step} has illegal reference via property '${key}' to step ${val}. You must not reference steps directly, instead add the step as a dependency (\`depId = this.addDependency($step)\`) and use \`this.getDep(depId)\` to look the step up (or, if the step is not a dependency, store the step ID and use \`this.getStep(stepId)\` each time you need to reference it). Failure to comply could result in subtle breakage during optimisation.`,
            ),
          );
        }
      }
    }
    if (errors.length > 0) {
      console.error(errors.map((e) => e.message).join("\n"));
      throw errors[0];
    }
  }

  private replaceStep(
    $original: ExecutableStep,
    $replacement: ExecutableStep,
  ): void {
    this.stepTracker.replaceStep($original, $replacement);
  }

  private processStep(
    actionDescription: string,
    order: "dependents-first" | "dependencies-first",
    isReadonly: boolean,
    callback: (plan: ExecutableStep) => ExecutableStep,
    processed: Set<ExecutableStep>,
    step: ExecutableStep,
  ) {
    // MUST come before anything else, otherwise infinite loops may occur
    processed.add(step);

    if (!this.stepTracker.activeSteps.has(step)) {
      return step;
    }

    if (order === "dependents-first") {
      // used for: pushDown, optimize

      for (let i = 0; i < step.dependents.length; i++) {
        const entry = step.dependents[i];
        const { step: $processFirst } = entry;
        if (!processed.has($processFirst)) {
          this.processStep(
            actionDescription,
            order,
            isReadonly,
            callback,
            processed,
            $processFirst,
          );
          if (step.dependents[i] !== entry) {
            // The world has change; go back to the start
            i = -1;
          }
        }
      }
      const subroutineLayerPlan = step[$$subroutine];
      if (subroutineLayerPlan !== null) {
        const $root = subroutineLayerPlan.rootStep;
        if ($root) {
          this.processStep(
            actionDescription,
            order,
            isReadonly,
            callback,
            processed,
            $root,
          );
        }
      }
    } else {
      // used for: hoist

      for (const $processFirst of sudo(step).dependencies) {
        if (!processed.has($processFirst)) {
          this.processStep(
            actionDescription,
            order,
            isReadonly,
            callback,
            processed,
            $processFirst,
          );
        }
      }
    }

    // Check again, processing another step may have invalidated this one.
    if (!this.stepTracker.activeSteps.has(step)) {
      return step;
    }

    let replacementStep: ExecutableStep = step;
    try {
      replacementStep = withGlobalLayerPlan(
        step.layerPlan,
        step.polymorphicPaths,
        callback,
        this,
        step,
      );
    } catch (e) {
      console.error(
        `Error occurred during ${actionDescription}; whilst processing ${step} in ${order} mode an error occurred:`,
        e,
      );
      throw e;
    }
    if (!replacementStep) {
      throw new Error(
        `The callback did not return a step during ${actionDescription}`,
      );
    }

    if (isReadonly) {
      if (replacementStep !== step) {
        throw new Error(`Replacing step in readonly mode is not permitted!`);
      }
    } else {
      if (replacementStep !== step) {
        this.replaceStep(step, replacementStep);
      }
      this.deduplicateSteps();
    }

    return replacementStep;
  }

  // PERF: optimize
  /**
   * Process the given steps, either dependencies first (root to leaf) or
   * dependents first (leaves to root).
   *
   * @internal
   */
  public processSteps(
    actionDescription: string,
    order: "dependents-first" | "dependencies-first",
    isReadonly: boolean,
    callback: (plan: ExecutableStep) => ExecutableStep,
  ): void {
    if (isDev) this.stepTracker.lockNewSteps();
    const previousStepCount = this.stepTracker.stepCount;

    const processed = new Set<ExecutableStep>();

    for (let i = 0; i < this.stepTracker.stepCount; i++) {
      const step = this.stepTracker.getStepById(i, true);
      // Check it hasn't been tree-shaken away, or already processed
      if (!step || step.id !== i || processed.has(step)) continue;
      const resultStep = this.processStep(
        actionDescription,
        order,
        isReadonly,
        callback,
        processed,
        step,
      );
      if (isDev) {
        const plansAdded = this.stepTracker.stepCount - previousStepCount;

        // NOTE: whilst processing steps new steps may be added, thus we must loop
        // ascending and we must re-evaluate this.stepTracker.stepCount on each loop
        // iteration.
        if (plansAdded > 100000) {
          throw new Error(
            `Whilst processing steps as part of ${actionDescription}Plans, ${plansAdded} new steps have been created... That seems like it's likely a bug in the relevant method of one of your steps. The last plan processed was ${resultStep}`,
          );
        }
      }
      if (
        (isReadonly || isDev) &&
        this.stepTracker.stepCount > previousStepCount
      ) {
        if (isReadonly) {
          throwNoNewStepsError(
            this,
            actionDescription,
            step,
            previousStepCount,
            "Creating steps in isReadonly mode is forbidden",
          );
        }
        if (isDev) this.stepTracker.lockNewSteps();
      }
    }

    if (
      !isReadonly &&
      this.phase !== "plan" &&
      this.stepTracker.stepCount > previousStepCount
    ) {
      // Any time new steps are added we should validate them. All plans are
      // validated once "plan" is finished, so no need to do it here for that
      // phase.
      this.validateSteps(previousStepCount);
    }
  }

  /**
   * Peers are steps of the same type (but not the same step!) that are in
   * compatible layers and have the same dependencies. Peers must not have side
   * effects. A step is not its own peer.
   */
  private getPeers(step: ExecutableStep): ReadonlyArray<ExecutableStep> {
    if (step.hasSideEffects) {
      // Plans with side effects have no peers.
      return EMPTY_ARRAY;
    }

<<<<<<< HEAD
    // NOTE: Streams have no peers - we cannot reference the stream more than
    // once (and we aim to not cache the stream because we want its entries to
    // be garbage collected) - however if we're already fetching the list then
    // we shouldn't fetch it again via stream... We should deduplicate a stream
    // to return a non-stream.

    if (step._stepOptions.stream != null) {
      // TODO: remove this if block when we implement the new stream/defer -
      // deduplicating a stream should be fine. (Not subscriptions though - may
      // need a check for that!)

=======
    if (step._stepOptions.stream) {
      // Streams have no peers - we cannot reference the stream more
      // than once (and we aim to not cache the stream because we want its
      // entries to be garbage collected).
      //
      // HOWEVER! There may be lifecycle parts that need to be called... So
      // call the function with an empty array; ignore the result.
>>>>>>> 191386a5
      return EMPTY_ARRAY;
    }

    if (this.stepTracker.internalDependencies.has(step)) {
      // PERF: we need to set up correct tracking, then internal deps can be deduped
      return EMPTY_ARRAY;
    }

    const sstep = sudo(step);
    const {
      dependencies: deps,
      dependencyForbiddenFlags: flags,
      dependencyOnReject: onReject,
      layerPlan: layerPlan,
      constructor: stepConstructor,
      peerKey,
    } = sstep;
    // const streamInitialCount = sstep._stepOptions.stream?.initialCount;
    const dependencyCount = deps.length;

    if (dependencyCount === 0) {
      let allPeers: ExecutableStep[] | null = null;
      const stepsWithNoDependencies =
        this.stepTracker.stepsWithNoDependenciesByConstructor.get(
          step.constructor,
        ) ?? new Set();
      for (const possiblyPeer of stepsWithNoDependencies) {
        if (
          possiblyPeer !== step &&
          !possiblyPeer.hasSideEffects &&
          possiblyPeer.layerPlan === layerPlan &&
          possiblyPeer._stepOptions.stream == null &&
          possiblyPeer.peerKey === peerKey
          // && possiblyPeer._stepOptions.stream?.initialCount === streamInitialCount
        ) {
          if (allPeers === null) {
            allPeers = [possiblyPeer];
          } else {
            allPeers.push(possiblyPeer);
          }
        }
      }
      return allPeers === null ? EMPTY_ARRAY : allPeers;
    } else if (dependencyCount === 1) {
      // Optimized form for steps that have one dependency (extremely common!)

      const { ancestry, deferBoundaryDepth } = layerPlan;
      const dep = deps[0];

      const dl = dep.dependents.length;
      if (dl === 1) {
        // We're the only dependent; therefore we have no peers (since peers
        // share dependencies)
        return EMPTY_ARRAY;
      }

      const minDepth = Math.max(deferBoundaryDepth, dep.layerPlan.depth);
      let allPeers: ExecutableStep[] | null = null;

      for (const {
        dependencyIndex: peerDependencyIndex,
        step: rawPossiblyPeer,
      } of dep.dependents) {
        if (
          peerDependencyIndex !== 0 ||
          rawPossiblyPeer === step ||
          rawPossiblyPeer.hasSideEffects ||
          rawPossiblyPeer._stepOptions.stream != null ||
          rawPossiblyPeer.constructor !== stepConstructor ||
          rawPossiblyPeer.peerKey !== peerKey
          // || rawPossiblyPeer._stepOptions.stream?.initialCount !== streamInitialCount
        ) {
          continue;
        }
        const possiblyPeer = sudo(rawPossiblyPeer);
        const {
          layerPlan: peerLayerPlan,
          dependencyForbiddenFlags: peerFlags,
          dependencyOnReject: peerOnReject,
        } = possiblyPeer;
        if (
          peerLayerPlan.depth >= minDepth &&
          possiblyPeer.dependencies.length === dependencyCount &&
          peerLayerPlan === ancestry[peerLayerPlan.depth] &&
          peerFlags[0] === flags[0] &&
          peerOnReject[0] === onReject[0]
        ) {
          if (allPeers === null) {
            allPeers = [possiblyPeer];
          } else {
            allPeers.push(possiblyPeer);
          }
        }
      }
      return allPeers === null ? EMPTY_ARRAY : allPeers;
    } else {
      const { ancestry, deferBoundaryDepth } = layerPlan;
      /**
       * "compatible" layer plans are calculated by walking up the layer plan tree,
       * however:
       *
       * - do not pass the LayerPlan of one of the dependencies
       * - do not pass a "deferred" layer plan
       *
       * Compatible layer plans are no less deep than minDepth.
       */
      let minDepth = deferBoundaryDepth;
      const possiblePeers: ExecutableStep[] = [];
      // Loop backwards since last dependency is most likely to be most unique
      for (
        let dependencyIndex = dependencyCount - 1;
        dependencyIndex >= 0;
        dependencyIndex--
      ) {
        const dep = deps[dependencyIndex];
        const dl = dep.dependents.length;
        if (dl === 1) {
          // We're the only dependent; therefore we have no peers (since peers
          // share dependencies)
          return EMPTY_ARRAY;
        }
        if (dependencyIndex === dependencyCount - 1) {
          // Check the final dependency - this is likely to have the fewest
          // dependents (since it was added last it's more likely to be
          // unique).
          for (const {
            dependencyIndex: peerDependencyIndex,
            step: rawPossiblyPeer,
          } of dep.dependents) {
            if (
              peerDependencyIndex !== dependencyIndex ||
              rawPossiblyPeer === step ||
              rawPossiblyPeer.hasSideEffects ||
              rawPossiblyPeer._stepOptions.stream != null ||
              rawPossiblyPeer.constructor !== stepConstructor ||
              rawPossiblyPeer.peerKey !== peerKey
              // || rawPossiblyPeer._stepOptions.stream?.initialCount !== streamInitialCount
            ) {
              continue;
            }
            const possiblyPeer = sudo(rawPossiblyPeer);
            const {
              layerPlan: peerLayerPlan,
              dependencyForbiddenFlags: peerFlags,
              dependencyOnReject: peerOnReject,
              dependencies: peerDependencies,
            } = possiblyPeer;
            if (
              peerDependencies.length === dependencyCount &&
              peerLayerPlan === ancestry[peerLayerPlan.depth] &&
              peerFlags[0] === flags[0] &&
              peerOnReject[0] === onReject[0]
            ) {
              possiblePeers.push(possiblyPeer);
            }
          }
        }
        const d = dep.layerPlan.depth;
        if (d > minDepth) {
          minDepth = d;
        }
      }
      if (possiblePeers.length === 0) {
        return EMPTY_ARRAY;
      }
      let allPeers: ExecutableStep[] | null = null;
      outerloop: for (const possiblyPeer of possiblePeers) {
        if (possiblyPeer.layerPlan.depth < minDepth) continue;
        // We know the final dependency matches and the dependency count
        // matches - check the other dependencies match.
        for (let i = 0; i < dependencyCount - 1; i++) {
          if (deps[i] !== sudo(possiblyPeer).dependencies[i]) {
            continue outerloop;
          }
        }
        if (allPeers === null) {
          allPeers = [possiblyPeer];
        } else {
          allPeers.push(possiblyPeer);
        }
      }
      return allPeers === null ? EMPTY_ARRAY : allPeers;
    }
  }

  private isImmoveable(step: ExecutableStep): boolean {
    if (step.hasSideEffects) {
      return true;
    }
    if (isPrepopulatedStep(step)) {
      return true;
    }
    if (step[$$subroutine] !== null) {
      // Don't hoist steps that are the parent of a subroutine
      // PERF: we _should_ be able to hoist, but care must be taken. Currently it causes test failures.
      return true;
    }
    return false;
  }

  /**
   * Attempts to hoist the step into a higher layerPlan to maximize
   * deduplication.
   */
  private hoistStep(step: ExecutableStep) {
    if (this.isImmoveable(step)) {
      return;
    }
    // PERF: would be nice to prevent ConstantStep from being hoisted - we
    // don't want to keep multiplying up and up its data as it traverses the buckets - would be better
    // to push the step down to the furthest level and then have it run there straight away.
    // PERF: actually... might be better to specifically replace all
    // ConstantStep dependencies with a bucket-local ConstantStep as one of the
    // final steps of optimize.

    /* // This is disabled because it breaks pgSelect's `mergePlaceholdersInto` logic.
    if (step instanceof __InputStaticLeafStep || step instanceof ConstantStep) {
      // More optimal to not hoist these - they convert to `constant()` which executes to produce a filled array incredibly efficiently.
      return true;
    }
    */

    if (step.layerPlan.parentLayerPlan?.reason.type === "mutationField") {
      // Never hoist into a mutation layer
      return;
    }
    switch (step.layerPlan.reason.type) {
      case "root": {
        // There is no higher layerPlan
        return;
      }
      case "subscription":
      case "defer": {
        // Should be deferred, don't evaluate early (unless it's cheap to do so)
        if (step.isSyncAndSafe) {
          // It's cheap, try and hoist it
          break;
        } else {
          return;
        }
      }
      case "polymorphic": {
        // May only need to be evaluated for certain types, so avoid hoisting anything expensive.
        if (
          step.isSyncAndSafe &&
          step.polymorphicPaths!.size ===
            step.layerPlan.reason.polymorphicPaths.size
        ) {
          // It's cheap and covers all types, try and hoist it.
          // NOTE: I have concerns about whether this is safe or not, but I
          // have not been able to come up with a counterexample that is
          // unsafe. Should we do so, we should remove this.
          break;
        } else if (step instanceof __FlagStep) {
          break;
        } else {
          return;
        }
      }
      case "subroutine": {
        // Should be safe to hoist.
        break;
      }
      case "nullableBoundary": {
        // Safe to hoist _unless_ it depends on the root step of the nullableBoundary.
        const $root = step.layerPlan.reason.parentStep!;
        if (sudo(step).dependencies.includes($root)) {
          return;
        } else {
          break;
        }
      }
      case "listItem": {
        // Should be safe to hoist so long as it doesn't depend on the
        // `__ItemStep` itself (which is just a regular dependency, so it'll be
        // checked later).
        // NOTE: this is true even if the listItem streams.
        break;
      }
      case "mutationField": {
        // NOTE: It's the user's responsibility to ensure that steps that have
        // side effects are marked as such via `step.hasSideEffects = true`.
        if (step.isSyncAndSafe && !step.hasSideEffects) {
          if (step.layerPlan.reason.mutationIndex === 0) {
            // Safe to hoist inside first mutation; but all later mutations may be impacted by previous actions.
            break;
          }
          // OPTIMIZE: figure out under which circumstances it is safe to hoist here.
          // break;
          return;
        } else if (step instanceof __FlagStep) {
          break;
        } else {
          // Plans that rely on external state shouldn't be hoisted because
          // their results may change after a mutation, so the mutation should
          // run first.
          return;
        }
      }
      default: {
        const never: never = step.layerPlan.reason;
        throw new Error(
          `GrafastInternalError<81e3a7d4-aaa0-416b-abbb-a887734007bc>: unhandled layer plan reason ${inspect(
            never,
          )}`,
        );
      }
    }

    // Finally, check that none of its dependencies are in the same bucket.
    const deps = sudo(step).dependencies;
    if (deps.some((dep) => dep.layerPlan === step.layerPlan)) {
      return;
    }

    // All our checks passed, hoist it.
    assert.ok(
      step.layerPlan.parentLayerPlan !== null,
      "GrafastInternalError<55c8940f-e8ac-4985-8b34-96fc6f81d62d>: A non-root layer plan had no parent?!",
    );

    // 1: adjust polymorphicPaths to fit new layerPlan
    if (step.layerPlan.reason.type === "polymorphic") {
      // PERF: this is cacheable
      /** The closest ancestor layer plan that is polymorphic */
      let ancestor: LayerPlan | null = step.layerPlan;
      while ((ancestor = ancestor.parentLayerPlan)) {
        if (ancestor.reason.type === "polymorphic") {
          break;
        }
      }
      const parentPolymorphicPaths = ancestor
        ? (ancestor as LayerPlan<LayerPlanReasonPolymorphic>).reason
            .polymorphicPaths
        : POLYMORPHIC_ROOT_PATHS;

      const myPaths = [...step.polymorphicPaths!];
      if (parentPolymorphicPaths?.has(myPaths[0])) {
        // All the others must be valid too
      } else if (parentPolymorphicPaths === null) {
        step.polymorphicPaths = null;
      } else {
        const layerPaths = [...step.layerPlan.reason.polymorphicPaths];
        const newPaths = new Set<string>();
        for (const path of parentPolymorphicPaths) {
          const prefix = path + ">";
          const matches = myPaths.filter((p) => p.startsWith(prefix));
          const layerMatches = layerPaths.filter((p) => p.startsWith(prefix));
          if (matches.length !== layerMatches.length) {
            // Can't hoist because it's not used for all polymorphicPaths of this type
            return;
          } else if (matches.length > 0) {
            newPaths.add(path);
          }
        }
        step.polymorphicPaths = newPaths;
      }
    }

    const $subroutine =
      step.layerPlan.reason.type === "subroutine"
        ? step.layerPlan.reason.parentStep
        : null;

    // 2: move it up a layer
    this.stepTracker.moveStepToLayerPlan(step, step.layerPlan.parentLayerPlan);

    // 3: if it's was in a subroutine, the subroutine parent plan needs to list it as a dependency
    if ($subroutine) {
      // Naughty naughty
      ($subroutine as any).addDependency(step);
    }

    // Now try and hoist it again!
    this.hoistStep(step);
  }

  /**
   * Attempts to push the step into the lowest layerPlan to minimize the need
   * for copying between layer plans.
   */
  private pushDown<T extends ExecutableStep>(step: T): T {
    if (this.isImmoveable(step)) {
      return step;
    }
    if (step._isUnary) {
      step._isUnaryLocked = true;
      // Don't push unary steps down
      return step;
    }
    switch (step.layerPlan.reason.type) {
      case "root":
      case "subscription":
      case "defer":
      case "polymorphic":
      case "subroutine":
      case "nullableBoundary":
      case "listItem": {
        // Fine to push lower
        break;
      }
      case "mutationField": {
        // NOTE: It's the user's responsibility to ensure that steps that have
        // side effects are marked as such via `step.hasSideEffects = true`.
        if (step.isSyncAndSafe && !step.hasSideEffects) {
          break;
        } else {
          // Side effects should take place inside the mutation field plan
          // (that's the whole point), so we should not push these down.
          return step;
        }
      }
      default: {
        const never: never = step.layerPlan.reason;
        throw new Error(
          `GrafastInternalError<81e3a7d4-aaa0-416b-abbb-a887734009bc>: unhandled layer plan reason ${inspect(
            never,
          )}`,
        );
      }
    }

    // Now find the lowest bucket that still satisfies all of it's dependents.
    const dependentLayerPlans = new Set<LayerPlan>();

    const outputPlans = this.stepTracker.outputPlansByRootStep.get(step);
    if (outputPlans !== undefined) {
      for (const outputPlan of outputPlans) {
        if (outputPlan.layerPlan === step.layerPlan) {
          return step;
        } else {
          dependentLayerPlans.add(outputPlan.layerPlan);
        }
      }
    }

    for (const { step: s } of step.dependents) {
      if (s.layerPlan === step.layerPlan) {
        return step;
      } else {
        dependentLayerPlans.add(s.layerPlan);
      }
    }

    const layerPlansByParent =
      this.stepTracker.layerPlansByParentStep.get(step);
    if (layerPlansByParent !== undefined) {
      for (const layerPlan of layerPlansByParent) {
        if (layerPlan.parentLayerPlan === step.layerPlan) {
          return step;
        } else {
          dependentLayerPlans.add(layerPlan.parentLayerPlan!);
        }
      }
    }

    const layerPlansByRoot = this.stepTracker.layerPlansByRootStep.get(step);
    if (layerPlansByRoot !== undefined) {
      for (const layerPlan of layerPlansByRoot) {
        if (layerPlan === step.layerPlan) {
          return step;
        } else {
          dependentLayerPlans.add(layerPlan);
        }
      }
    }

    if (dependentLayerPlans.size === 0) {
      throw new Error(`Nothing depends on ${step}?!`);
    }

    if (dependentLayerPlans.has(step.layerPlan)) {
      throw new Error(
        `GrafastInternalError<c5cefdbc-9aa4-4895-8966-71171d8c0b36>: This should already have been caught`,
      );
    }

    const paths: LayerPlan[][] = [];
    let minPathLength = Infinity;

    for (const dependentLayerPlan of dependentLayerPlans) {
      let lp = dependentLayerPlan;
      const path: LayerPlan[] = [lp];
      while (lp.parentLayerPlan != step.layerPlan) {
        const parent = lp.parentLayerPlan;
        if (!parent) {
          throw new Error(
            `GrafastInternalError<64c07427-4fe2-43c4-9858-272d33bee0b8>: invalid layer plan heirarchy`,
          );
        }
        lp = parent;
        path.push(lp);
      }
      paths.push(path);
      minPathLength = Math.min(path.length, minPathLength);
    }

    const dependentLayerPlanCount = dependentLayerPlans.size;

    let deepest = step.layerPlan;
    outerloop: for (let i = 0; i < minPathLength; i++) {
      const expected = paths[0][i];
      if (expected.reason.type === "polymorphic") {
        // PERF: reconsider
        // Let's not pass polymorphic boundaries for now
        break;
      }
      if (expected.reason.type === "subroutine") {
        // PERF: reconsider
        // Let's not pass subroutine boundaries for now
        break;
      }
      if (expected.reason.type === "mutationField") {
        // Let's not pass mutationField boundaries for now
        break;
      }
      for (let j = 1; j < dependentLayerPlanCount; j++) {
        const actual = paths[j][i];
        if (expected != actual) {
          break outerloop;
        }
      }
      deepest = expected;
    }

    if (deepest === step.layerPlan) {
      return step;
    }

    // All our checks passed, shove it down!

    // 1: no need to adjust polymorphicPaths, since we don't cross polymorphic boundary

    // const targetPolymorphicPaths = deepest.polymorphicPaths;
    // if (!targetPolymorphicPaths.has([...step.polymorphicPaths][0])) {
    //   throw new Error(
    //     `GrafastInternalError<53907e56-940a-4173-979d-bc620e4f1ff8>: polymorphic assumption doesn't hold. Mine = ${[
    //       ...step.polymorphicPaths,
    //     ]}; theirs = ${[...deepest.polymorphicPaths]}`,
    //   );
    // }

    // 2: move it to target layer
    this.stepTracker.moveStepToLayerPlan(step, deepest);

    return step;
  }

  private _deduplicateInnerLogic(step: ExecutableStep) {
    if (step instanceof __ItemStep) {
      // __ItemStep cannot be deduplicated
      return null;
    }

    const peers = this.getPeers(step);
    // Even if there are no peers, we must still deduplicate because
    // `deduplicate` is called to indicate that the field is done being
    // planned, which the step class may want to acknowledge by locking certain
    // facets of its functionality (such as adding filters). We'll simplify its
    // work though by giving it an empty array to filter.
    const wasLocked = isDev && unlock(step);
    const equivalentSteps = step.deduplicate!(peers);
    if (wasLocked) lock(step);
    if (equivalentSteps.length === 0) {
      // No other equivalents
      return null;
    }

    if (isDev) {
      if (
        !equivalentSteps.every((replacementStep) =>
          peers.includes(replacementStep),
        )
      ) {
        throw new Error(
          `deduplicatePlan error: '${step}.deduplicate' may only return steps from its peers peers (peers = ${peers}), but it returned ${equivalentSteps}. This is currently forbidden because it could cause confusion during the optimization process, instead apply this change in 'optimize', or make sure that any child selections aren't applied until the optimize/finalize phase so that no mapping is required during deduplicate.`,
        );
      }
    }

    // Prefer the step that's closest to the root LayerPlan; failing that, prefer the step with the lowest id.
    let minDepth = step.layerPlan.depth;
    let stepsAtMinDepth: ExecutableStep[] = [step];
    for (const step of equivalentSteps) {
      const depth = step.layerPlan.depth;
      if (depth < minDepth) {
        minDepth = depth;
        stepsAtMinDepth = [step];
      } else if (depth === minDepth) {
        stepsAtMinDepth.push(step);
      }
    }
    stepsAtMinDepth.sort((a, z) => a.id - z.id);
    return { stepsAtMinDepth, equivalentSteps };
  }

  private deduplicateStep(step: ExecutableStep): ExecutableStep {
    step.isArgumentsFinalized = true;
    if (step.deduplicate == null) return step;
    const result = this._deduplicateInnerLogic(step);
    if (result == null) {
      return step;
    }

    const { stepsAtMinDepth, equivalentSteps } = result;

    // Hooray, one winning layer! Find the first one by id.
    const winner = stepsAtMinDepth[0];

    if (winner.polymorphicPaths !== null) {
      const polymorphicPaths = new Set<string>();
      for (const s of stepsAtMinDepth) {
        for (const p of s.polymorphicPaths!) {
          polymorphicPaths.add(p);
        }
      }
      winner.polymorphicPaths = polymorphicPaths;
    }

    // Equivalent steps cannot be streaming; so we can no longer stream either.
    if (equivalentSteps.length > 0) {
      winner._stepOptions.stream = null;
    }

    // Give the steps a chance to pass their responsibilities to the winner.
    if (winner !== step) {
      const wasLocked = isDev && unlock(step);
      step.deduplicatedWith?.(winner);
      if (wasLocked) lock(step);
      this.stepTracker.replaceStep(step, winner);
    }

    for (const target of equivalentSteps) {
      if (winner !== target) {
        const wasLocked = isDev && unlock(target);
        target.deduplicatedWith?.(winner);
        if (wasLocked) lock(target);
        this.stepTracker.replaceStep(target, winner);
      }
    }

    return winner;
  }

  /*
   * PERF: calculation if peers for deduplicate is too expensive, and shouldn't
   * be done in an expensive loop. Alternative:
   *
   * 1. build a `list` of the steps to deduplicate
   * 2. sort this `list` into "dependencies first" order
   * 3. for each step in this `list`:
   *    1. calculate the list of "compatible" LayerPlans for this step (using
   *       cache of results of this step where possible)
   *    2. find all the "peer" steps within these LayerPlans
   *    3. calculate the equivalents for this step
   *    4. pick the winning equivalent, replace all other instances with this
   *    5. remove the replaced (and winning) steps from the `list`
   *
   * "compatible" layer plans are calculated by walking up the layer plan tree,
   * however:
   *   - do not pass the LayerPlan of one of the dependencies
   *   - do not pass a "deferred" layer plan
   *
   * "Pick the winning equivalent" is challenging, here's current thought:
   *
   * 1. find the shallowest LayerPlans (logic already written above)
   * 2. if just one shallowest LayerPlan, winner is lowest-id plan from this LayerPlan
   * 3. otherwise, if all shallowest LayerPlans are polymorphic... ARGH!
   *
   * ARGH! WHAT DOES THIS MEAN FOR BRANCHING/NON-BRANCHING PLANS. We can
   * guarantee that the dependencies must be at least a layer up (otherwise how
   * can these be peers with the same dependencies?). For non-branching
   * non-deferred plans, push it a layer up.
   */

  private deduplicateStepsProcess(
    processed: Set<ExecutableStep>,
    start: number,
    step: ExecutableStep,
  ) {
    processed.add(step);
    for (const dep of sudo(step).dependencies) {
      if (dep.id >= start && !processed.has(dep)) {
        this.deduplicateStepsProcess(processed, start, dep);
      }
    }
    withGlobalLayerPlan(
      step.layerPlan,
      step.polymorphicPaths,
      this.deduplicateStep,
      this,
      step,
    );
  }

  /**
   * Gives us a chance to replace nearly-duplicate plans with other existing
   * plans (and adding the necessary transforms); this means that by the time
   * we come to optimize the plan tree should already be simpler. For example
   * if you have two plans at the same level that both request row data from
   * the same database table with the same identifiers, `WHERE`, `LIMIT`,
   * `OFFSET` and `ORDER BY`, but different `SELECT`s we could merge the two
   * plans together by replacing the latter with the former and having the
   * former SELECT additional fields, then transform the results back to what
   * our child plans would be expecting.
   */
  private deduplicateSteps(depth = 0): void {
    const start = this.stepTracker.nextStepIdToDeduplicate;
    const end = this.stepTracker.stepCount;
    if (end === start) {
      return;
    }

    const processed = new Set<ExecutableStep>();
    for (let i = start; i < end; i++) {
      const step = this.stepTracker.stepById[i];
      if (!step || step.id !== i || processed.has(step)) continue;
      this.deduplicateStepsProcess(processed, start, step);
    }
    this.stepTracker.nextStepIdToDeduplicate = end;

    if (this.stepTracker.stepCount > end) {
      // More steps were created during deduplicate; let's deduplicate those!
      const MAX_DEPTH = 5;
      if (depth > MAX_DEPTH) {
        const newSteps: (ExecutableStep | null)[] = [];
        for (let i = end, l = this.stepTracker.stepCount; i < l; i++) {
          newSteps.push(this.stepTracker.stepById[i]);
        }
        throw new Error(
          `Whilst deduplicating steps, more steps were created; whilst deduplicating those, even more steps were created. This happened ${MAX_DEPTH} times, which suggests this might go on infinitely. Please check the deduplicate/deduplicatedWith methods on ${newSteps
            .map((s) => String(s))
            .join(", ")}.`,
        );
      }
      return this.deduplicateSteps(depth + 1);
    }
  }

  private hoistAndDeduplicate(step: ExecutableStep) {
    this.hoistStep(step);
    // Even if step wasn't hoisted, its deps may have been so we should still
    // re-deduplicate it.
    return step.deduplicate ? this.deduplicateStep(step) : step;
  }

  private hoistSteps() {
    this.processSteps(
      "hoist",
      "dependencies-first",
      false,
      this.hoistAndDeduplicate,
    );
  }

  private pushDownSteps() {
    this.processSteps("pushDown", "dependents-first", false, this.pushDown);
  }

  /**
   * Calls the 'optimize' method on a plan, which may cause the plan to
   * communicate with its (deep) dependencies, and even to replace itself with
   * a different plan.
   */
  private optimizeStep(inStep: ExecutableStep): ExecutableStep {
    const step =
      inStep.allowMultipleOptimizations && inStep.deduplicate
        ? this.deduplicateStep(inStep)
        : inStep;
    if (!step.optimize) {
      step.isOptimized = true;
      return step;
    }
    if (step.isOptimized && !step.allowMultipleOptimizations) {
      return step;
    }

    // We know if it's streaming or not based on the LayerPlan it's contained within.
    // const stepOptions = step._stepOptions;
    let meta;
    if (step.optimizeMetaKey !== undefined) {
      meta = this.optimizeMeta.get(step.optimizeMetaKey);
      if (!meta) {
        meta = Object.create(null) as Record<string, any>;
        this.optimizeMeta.set(step.optimizeMetaKey, meta);
      }
    }
    const wasLocked = isDev && unlock(step);
    const replacementStep = step.optimize({
      // ...stepOptions,
      meta,
    });
    if (wasLocked) lock(step);
    if (!replacementStep) {
      throw new Error(
        `Bug in ${step}'s class: the 'optimize' method must return a step. Hint: did you forget 'return this;'?`,
      );
    }
    step.isOptimized = true;
    return replacementStep;
  }

  /**
   * Note that we work through dependents first so we can make sure that we
   * know all our dependent's needs before we optimise ourself.
   */
  private optimizeSteps() {
    const thirdAndFutureLoopReplacedPlans: ExecutableStep[] = [];
    for (let loops = 0; loops < MAX_OPTIMIZATION_LOOPS; loops++) {
      let replacedPlan = false;
      this.processSteps(
        "optimize",
        "dependents-first",
        false,
        loops === 0
          ? (step) => {
              const newStep = this.optimizeStep(step);
              if (newStep !== step) {
                replacedPlan = true;
              }
              return newStep;
            }
          : (step) => {
              if (step.allowMultipleOptimizations) {
                const replacement = this.optimizeStep(step);
                if (replacement !== step) {
                  replacedPlan = true;
                  if (loops >= 3) {
                    thirdAndFutureLoopReplacedPlans.push(step);
                  }
                }
                return replacement;
              } else {
                return step;
              }
            },
      );
      if (!replacedPlan) {
        return;
      }
    }
    console.warn(
      `Optimize steps looped ${MAX_OPTIMIZATION_LOOPS} times, and was still replacing steps at the end - this could indicate a very complex plan, or badly behaved steps. Here are some of the steps that were replaced after the second loop: ${thirdAndFutureLoopReplacedPlans
        .slice(0, 10)
        .join(", ")}`,
    );
  }

  private inlineSteps() {
    flagLoop: for (const $flag of this.stepTracker.activeSteps) {
      if ($flag instanceof __FlagStep) {
        // We can only inline it if it's not used by an output plan or layer plan
        {
          const usages = this.stepTracker.outputPlansByRootStep.get($flag);
          if (usages?.size) {
            continue;
          }
        }
        {
          const usages = this.stepTracker.layerPlansByRootStep.get($flag);
          if (usages?.size) {
            continue;
          }
        }
        {
          const usages = this.stepTracker.layerPlansByParentStep.get($flag);
          if (usages?.size) {
            continue;
          }
        }

        // We're only going to inline one if we can inline all.
        const toInline: Array<{
          $dependent: Sudo<ExecutableStep>;
          dependencyIndex: number;
          inlineDetails: AddDependencyOptions;
          dependent: ExecutableStep["dependents"][number];
        }> = [];
        for (const dependent of $flag.dependents) {
          const { step, dependencyIndex } = dependent;
          const $dependent = sudo(step);
          const inlineDetails = $flag.inline(
            $dependent.getDepOptions(dependencyIndex),
          );
          if (inlineDetails === null) {
            continue flagLoop;
          }
          toInline.push({
            $dependent,
            dependencyIndex,
            inlineDetails,
            dependent,
          });
        }
        // All of them pass the check, let's inline them
        for (const todo of toInline) {
          const {
            $dependent,
            dependencyIndex,
            inlineDetails: { onReject, acceptFlags = DEFAULT_ACCEPT_FLAGS },
          } = todo;
          writeableArray($dependent.dependencyOnReject)[dependencyIndex] =
            onReject;
          writeableArray($dependent.dependencyForbiddenFlags)[dependencyIndex] =
            ALL_FLAGS & ~acceptFlags;
        }
        const $flagDep = sudo($flag).dependencies[0];
        this.stepTracker.replaceStep($flag, $flagDep);
      }
    }
  }

  /** Finalizes each step */
  private finalizeSteps(): void {
    const initialStepCount = this.stepTracker.stepCount;
    assert.strictEqual(
      this.modifierSteps.length,
      0,
      "No modifier steps expected when performing finalizeSteps",
    );
    for (const step of this.stepTracker.activeSteps) {
      const wasLocked = isDev && unlock(step);
      step.finalize();
      if (wasLocked) lock(step);
      assertFinalized(step);
      if (isDev && this.stepTracker.stepCount !== initialStepCount) {
        throw new Error(
          `When calling ${step}.finalize() a new plan was created; this is forbidden!`,
        );
      }
    }
  }

  private finalizeLayerPlans(): void {
    /**
     * Adds the `dep` plan to the `copyPlanIds` for `layerPlan` and any
     * ancestor layers until we hit the layerPlan that `dep` is from.
     */
    const ensurePlanAvailableInLayer = (
      dep: ExecutableStep,
      layerPlan: LayerPlan,
    ): void => {
      let currentLayerPlan: LayerPlan | null = layerPlan;

      while (dep.layerPlan !== currentLayerPlan) {
        if (currentLayerPlan.copyStepIds.includes(dep.id)) {
          break;
        }
        const targetStep = this.stepTracker.getStepById(dep.id);
        if (isDev && targetStep !== dep) {
          throw new Error(
            `GrafastInternalError<b291b110-396a-4c9c-814a-5466af3c50e8>: Plan mismatch; are we using a replaced step? Step ID: ${
              dep.id
            }; step: ${dep}; stepById: ${this.stepTracker.getStepById(dep.id)}`,
          );
        }
        if (targetStep._isUnary) {
          targetStep._isUnaryLocked = true;
        }
        currentLayerPlan.copyStepIds.push(dep.id);
        currentLayerPlan = currentLayerPlan.parentLayerPlan;
        if (!currentLayerPlan) {
          throw new Error(
            `GrafastInternalError<8c1640b9-fa3c-440d-99e5-7693d0d7e5d1>: could not find layer plan for '${dep}' in chain from layer plan ${layerPlan}`,
          );
        }
      }
    };

    for (const layerPlan of this.stepTracker.layerPlans) {
      if (!layerPlan) {
        continue;
      }
      layerPlan.steps = [];
    }
    for (const step of this.stepTracker.activeSteps) {
      step.layerPlan.steps.push(step);
    }

    for (const layerPlan of this.stepTracker.layerPlans) {
      if (!layerPlan) {
        continue;
      }
      layerPlan.pendingSteps = layerPlan.steps.filter((s) => !($$noExec in s));
      const sideEffectSteps = layerPlan.pendingSteps.filter(
        (s) => s.hasSideEffects,
      );
      const pending = new Set<ExecutableStep>(layerPlan.pendingSteps);
      const processed = new Set<ExecutableStep>();

      let latestSideEffectStep: ExecutableStep | null = null;
      const processSideEffectPlan = (step: ExecutableStep) => {
        if (processed.has(step) || isPrepopulatedStep(step)) {
          return;
        }
        const sstep = sudo(step);
        processed.add(step);
        pending.delete(step);

        const sideEffectDeps: ExecutableStep[] = [];
        const rest: ExecutableStep[] = [];
        for (const dep of sstep.dependencies) {
          if (dep.layerPlan !== layerPlan) {
            continue;
          }
          if (processed.has(dep)) {
            continue;
          }
          if (dep.hasSideEffects) {
            sideEffectDeps.push(dep);
          } else {
            rest.push(dep);
          }
        }

        // Call any side effects we're dependent on
        for (const sideEffectDep of sideEffectDeps) {
          processSideEffectPlan(sideEffectDep);
        }

        // PERF: this is silly, we should be able to group them together and
        // run them in parallel, and they don't even have side effects!
        for (const dep of rest) {
          processSideEffectPlan(dep);
        }

        if (
          latestSideEffectStep !== null &&
          !stepADependsOnStepB(sstep, latestSideEffectStep)
        ) {
          sstep.implicitSideEffectStep = latestSideEffectStep;
        }
        if (step.hasSideEffects) {
          latestSideEffectStep = step;
        }

        const phase = /*#__INLINE__*/ newLayerPlanPhase();
        phase.checkTimeout = true;
        phase.normalSteps = [{ step }];
        phase._allSteps.push(step);

        layerPlan.phases.push(phase);
      };

      for (const sideEffectStep of sideEffectSteps) {
        processSideEffectPlan(sideEffectStep);
      }

      const readyToExecute = (step: ExecutableStep): boolean => {
        for (const dep of sudo(step).dependencies) {
          if (dep.layerPlan === layerPlan && pending.has(dep)) {
            return false;
          }
        }
        return true;
      };

      while (pending.size > 0) {
        const nextSteps: ExecutableStep[] = [];
        for (const step of pending) {
          if (readyToExecute(step)) {
            nextSteps.push(step);
          }
        }
        if (nextSteps.length === 0) {
          throw new Error(
            `GrafastInternalError<2904ebbf-6344-4f2b-9305-8db9c1ff29c5>: Could not compute execution order?! Remaining: ${[
              ...pending,
            ]} (processed: ${[...processed]}; all: ${layerPlan.pendingSteps})`,
          );
        }

        // Do not add to processed until whole layer is known
        const phase = /*#__INLINE__*/ newLayerPlanPhase();
        for (const step of nextSteps) {
          processed.add(step);
          pending.delete(step);
          const sstep = sudo(step);
          if (
            latestSideEffectStep !== null &&
            !stepADependsOnStepB(sstep, latestSideEffectStep)
          ) {
            sstep.implicitSideEffectStep = latestSideEffectStep;
          }
          if (step.isSyncAndSafe && isUnbatchedExecutableStep(step)) {
            if (phase.unbatchedSyncAndSafeSteps !== undefined) {
              phase.unbatchedSyncAndSafeSteps.push({
                step,
                scratchpad: undefined,
              });
            } else {
              phase.unbatchedSyncAndSafeSteps = [
                { step, scratchpad: undefined },
              ];
            }
          } else {
            if (!step.isSyncAndSafe || step.hasSideEffects) {
              phase.checkTimeout = true;
            }
            if (phase.normalSteps !== undefined) {
              phase.normalSteps.push({ step });
            } else {
              phase.normalSteps = [{ step }];
            }
          }
        }

        // Add more isSyncAndSafe unbatched steps if possible
        let foundOne = false;
        do {
          foundOne = false;
          for (const step of pending) {
            if (step.isSyncAndSafe && isUnbatchedExecutableStep(step)) {
              if (readyToExecute(step)) {
                processed.add(step);
                pending.delete(step);
                const sstep = sudo(step);
                if (
                  latestSideEffectStep !== null &&
                  !stepADependsOnStepB(sstep, latestSideEffectStep)
                ) {
                  sstep.implicitSideEffectStep = latestSideEffectStep;
                }
                foundOne = true;
                if (phase.unbatchedSyncAndSafeSteps !== undefined) {
                  phase.unbatchedSyncAndSafeSteps.push({
                    step,
                    scratchpad: undefined,
                  });
                } else {
                  phase.unbatchedSyncAndSafeSteps = [
                    { step, scratchpad: undefined },
                  ];
                }
              }
            }
          }
        } while (foundOne);

        if (phase.normalSteps !== undefined) {
          for (const { step } of phase.normalSteps) {
            phase._allSteps.push(step);
          }
        }
        if (phase.unbatchedSyncAndSafeSteps !== undefined) {
          for (const { step } of phase.unbatchedSyncAndSafeSteps) {
            phase._allSteps.push(step);
          }
        }
        layerPlan.phases.push(phase);
      }

      // PERF: this could probably be faster.
      // Populate copyPlanIds for each step
      for (const step of layerPlan.steps) {
        // Items shouldn't have their "list" copied in.
        if ($$noExec in step) {
          continue;
        }
        for (const dep of sudo(step).dependencies) {
          ensurePlanAvailableInLayer(dep, layerPlan);
        }
        if (step.implicitSideEffectStep) {
          ensurePlanAvailableInLayer(step.implicitSideEffectStep, layerPlan);
        }
      }

      const $root = layerPlan.rootStep;
      if ($root) {
        ensurePlanAvailableInLayer($root, layerPlan);

        // If $root explicitly dependends on `layerPlan.parentSideEffectStep`
        // then we should remove the implicit layerPlan dependency (e.g. so
        // that if you `trap()` the error it does not interfere).
        if (layerPlan.parentSideEffectStep) {
          if (
            layerPlan.parentSideEffectStep === $root ||
            layerPlan.parentSideEffectStep === $root.implicitSideEffectStep ||
            stepADependsOnStepB($root, layerPlan.parentSideEffectStep)
          ) {
            layerPlan.parentSideEffectStep = null;
          }
        }
      }

      const $sideEffect = layerPlan.parentSideEffectStep;
      if ($sideEffect) {
        // We read it from the parent layer plan at newBucket time, but we
        // don't need to actually scale it up/down.
        //
        // If parentSideEffectStep exists then parentLayerPlan must exist.
        ensurePlanAvailableInLayer($sideEffect, layerPlan.parentLayerPlan!);
      }

      // Copy polymorphic parentStepId
      if (layerPlan.reason.type === "polymorphic") {
        const parentStep = layerPlan.reason.parentStep;
        ensurePlanAvailableInLayer(parentStep, layerPlan);
      }

      // Ensure list is accessible in parent layerPlan
      if (layerPlan.reason.type === "listItem") {
        const parentStep = layerPlan.reason.parentStep;
        ensurePlanAvailableInLayer(parentStep, layerPlan.parentLayerPlan!);
        const stream = layerPlan.reason.stream;
        if (stream != null) {
          if (stream.initialCountStepId) {
            ensurePlanAvailableInLayer(
              this.stepTracker.getStepById(stream.initialCountStepId),
              layerPlan.parentLayerPlan!,
            );
          }
          if (stream.ifStepId) {
            ensurePlanAvailableInLayer(
              this.stepTracker.getStepById(stream.ifStepId),
              layerPlan.parentLayerPlan!,
            );
          }
          if (stream.labelStepId) {
            ensurePlanAvailableInLayer(
              this.stepTracker.getStepById(stream.labelStepId),
              layerPlan.parentLayerPlan!,
            );
          }
        }
      }
    }

    // Populate copyPlanIds for output plans' rootStepId
    this.stepTracker.allOutputPlans.forEach((outputPlan) => {
      ensurePlanAvailableInLayer(outputPlan.rootStep, outputPlan.layerPlan);
    });

    for (const layerPlan of this.stepTracker.layerPlans) {
      if (layerPlan !== null) {
        layerPlan.finalize();
      }
    }
  }

  /** Optimizes each output plan */
  private optimizeOutputPlans(): void {
    this.stepTracker.allOutputPlans.forEach((outputPlan) =>
      outputPlan.optimize(),
    );
  }

  /** Finalizes each output plan */
  private finalizeOutputPlans(): void {
    this.stepTracker.allOutputPlans.forEach((outputPlan) =>
      outputPlan.finalize(),
    );
  }

  private walkOutputPlans(
    outputPlan: OutputPlan,
    callback: (outputPlan: OutputPlan) => void,
  ): void {
    callback(outputPlan);
    if (outputPlan.child !== null) {
      this.walkOutputPlans(outputPlan.child, callback);
    }
    if (outputPlan.childByTypeName !== undefined) {
      Object.values(outputPlan.childByTypeName).forEach((childOutputPlan) => {
        this.walkOutputPlans(childOutputPlan, callback);
      });
    }
    for (const spec of Object.values(outputPlan.keys)) {
      if (spec.type === "outputPlan") {
        this.walkOutputPlans(spec.outputPlan, callback);
      }
    }
    for (const defer of outputPlan.deferredOutputPlans) {
      this.walkOutputPlans(defer, callback);
    }
  }

  generatePlanJSON(): GrafastPlanJSON {
    function printStep(step: ExecutableStep): GrafastPlanStepJSONv1 {
      const metaString = step.toStringMeta();
      const sstep = sudo(step);
      return {
        id: step.id,
        stepClass: step.constructor.name,
        metaString: metaString ? stripAnsi(metaString) : metaString,
        isUnary: step._isUnary,
        bucketId: step.layerPlan.id,
        implicitSideEffectStepId: step.implicitSideEffectStep?.id ?? null,
        dependencyIds: sstep.dependencies.map((d) => d.id),
        dependencyForbiddenFlags: sstep.dependencyForbiddenFlags.slice(),
        dependencyOnReject: sstep.dependencyOnReject.map((or) =>
          or ? String(or) : or,
        ),
        polymorphicPaths: step.polymorphicPaths
          ? [...step.polymorphicPaths]
          : undefined,
        isSyncAndSafe: step.isSyncAndSafe || undefined,
        supportsUnbatched:
          typeof (step as any).unbatchedExecute === "function" || undefined,
        hasSideEffects: step.hasSideEffects || undefined,
        stream: step._stepOptions.stream
          ? { initialCountStepId: step._stepOptions.stream.initialCountStepId }
          : undefined,
        extra: step.planJSONExtra(),
      };
    }
    function printPhase(phase: LayerPlanPhase): GrafastPlanBucketPhaseJSONv1 {
      return {
        normalStepIds: phase.normalSteps?.map((s) => s.step.id),
        unbatchedStepIds: phase.unbatchedSyncAndSafeSteps?.map(
          (s) => s.step.id,
        ),
      };
    }
    function printBucketReason(
      reason: LayerPlanReason,
    ): GrafastPlanBucketReasonJSONv1 {
      switch (reason.type) {
        case "root": {
          const { type } = reason;
          return { type };
        }
        case "nullableBoundary": {
          const { type, parentStep } = reason;
          return { type, parentStepId: parentStep.id };
        }
        case "listItem": {
          const { type, parentStep, stream } = reason;
          return { type, parentStepId: parentStep.id, stream };
        }
        case "subscription": {
          const { type } = reason;
          return { type };
        }
        case "mutationField": {
          const { type, mutationIndex } = reason;
          return { type, mutationIndex };
        }
        case "defer": {
          const { type, label } = reason;
          return { type, label };
        }
        case "polymorphic": {
          const { type, typeNames, parentStep, polymorphicPaths } = reason;
          return {
            type,
            typeNames,
            parentStepId: parentStep.id,
            polymorphicPaths: [...polymorphicPaths],
          };
        }
        case "subroutine": {
          const { type, parentStep } = reason;
          return { type, parentStepId: parentStep.id };
        }
        default: {
          const never: never = reason;
          throw new Error(
            `Failed to process layer plan reason ${inspect(never)}`,
          );
        }
      }
    }
    function printBucket(lp: LayerPlan): GrafastPlanBucketJSONv1 {
      lp.reason;
      return {
        id: lp.id,
        reason: printBucketReason(lp.reason),
        parentSideEffectStepId: lp.parentSideEffectStep?.id ?? null,
        copyStepIds: lp.copyStepIds,
        phases: lp.phases.map(printPhase),
        steps: lp.steps.map(printStep),
        children: lp.children.map(printBucket),
        rootStepId: lp.rootStep ? lp.rootStep.id : null,
      };
    }
    return {
      version: "v1",
      rootBucket: printBucket(this.rootLayerPlan),
    } as GrafastPlanJSONv1;
  }

  finishSubroutine(
    subroutineStep: ExecutableStep,
    layerPlan: LayerPlan<LayerPlanReasonSubroutine>,
  ): void {
    // Now find anything that these plans are dependent on and make ourself
    // dependent on them.
    const process = (lp: LayerPlan, known: LayerPlan[]) => {
      for (const step of this.stepTracker.activeSteps) {
        if (step.layerPlan === lp) {
          for (const dep of sudo(step).dependencies) {
            if (!known.includes(dep.layerPlan)) {
              // Naughty naughty
              (subroutineStep as any).addDependency(dep);
            }
          }
        }
      }
      for (const child of lp.children) {
        process(child, [...known, child]);
      }
    };
    process(layerPlan, [layerPlan]);
  }

  /**
   * HIGHLY EXPERIMENTAL!
   *
   * @internal
   */
  public deleteLayerPlan(layerPlan: LayerPlan) {
    this.stepTracker.deleteLayerPlan(layerPlan);
  }

  getStepsByMetaKey(metaKey: string | number | symbol): ExecutableStep[] {
    const matches: ExecutableStep[] = [];
    for (const step of this.stepTracker.activeSteps) {
      if (step.metaKey === metaKey) {
        matches.push(step);
      }
    }
    return matches;
  }

  getStepsByStepClass<TClass extends ExecutableStep>(klass: {
    new (...args: any[]): TClass;
  }): TClass[] {
    const matches: TClass[] = [];
    for (const step of this.stepTracker.activeSteps) {
      if (step instanceof klass) {
        matches.push(step);
      }
    }
    return matches;
  }

  private _cacheStepStoreByLayerPlanAndActionKey: Record<
    string,
    Map<any, any> | undefined
  > = Object.create(null);
  /**
   * Cache a generated step by a given identifier (cacheKey) such that we don't
   * need to regenerate it on future calls, significantly reducing the load on
   * deduplication later.
   *
   * Note: automatically extends the cached step into other (relevant)
   * polymorphic paths; if this shouldn't be the case then don't use cacheStep
   * and instead rely on deduplication as usual.
   *
   * @experimental
   */
  cacheStep<T extends ExecutableStep>(
    ownerStep: ExecutableStep,
    actionKey: string,
    cacheKey: symbol | string | number | boolean | null | undefined,
    cb: () => T,
  ): T {
    const layerPlan = currentLayerPlan();
    const paths = currentPolymorphicPaths();
    const cache = (this._cacheStepStoreByLayerPlanAndActionKey[
      `${actionKey}|${layerPlan.id}|${ownerStep.id}`
    ] ??= new Map());

    const cacheIt = () => {
      const stepToCache = cb();
      if (!(stepToCache instanceof ExecutableStep)) {
        throw new Error(
          `The callback passed to cacheStep must always return an ExecutableStep; but this call from ${ownerStep} returned instead ${inspect(
            stepToCache,
          )}`,
        );
      }
      cache.set(cacheKey, stepToCache.id);
      return stepToCache;
    };

    if (!cache.has(cacheKey)) {
      return cacheIt();
    }

    const cachedStepId = cache.get(cacheKey);
    const cachedStep = this.stepTracker.stepById[cachedStepId] as T | undefined;
    if (cachedStep) {
      // Fix poly paths
      if (paths && cachedStep.polymorphicPaths) {
        const polymorphicPaths = new Set<string>([
          ...cachedStep.polymorphicPaths,
          ...paths,
        ]);
        cachedStep.polymorphicPaths = polymorphicPaths;
      }

      return cachedStep;
    } else {
      return cacheIt();
    }
  }

  /**
   * Clears the cache, typically due to side effects having taken place. Called
   * from setting hasSideEffects on an ExecutableStep, among other places.
   */
  public resetCache() {
    this._cacheStepStoreByLayerPlanAndActionKey = Object.create(null);
  }

  public withRootLayerPlan<T>(cb: () => T): T {
    return withGlobalLayerPlan(this.rootLayerPlan, POLYMORPHIC_ROOT_PATHS, cb);
  }
}

function makeMetaByMetaKeysFactory(
  allMetaKeysList: ReadonlyArray<string | number | symbol>,
) {
  const l = allMetaKeysList.length;
  // Optimize the common cases
  if (l === 0) {
    return makeMetaByMetaKeys0;
  } else if (l === 1) {
    return makeMetaByMetaKeys1Factory(allMetaKeysList[0]);
  } else if (l === 2) {
    return makeMetaByMetaKeys2Factory(allMetaKeysList[0], allMetaKeysList[1]);
  } else if (l === 3) {
    return makeMetaByMetaKeys3Factory(
      allMetaKeysList[0],
      allMetaKeysList[1],
      allMetaKeysList[2],
    );
  } else if (l === 4) {
    return makeMetaByMetaKeys4Factory(
      allMetaKeysList[0],
      allMetaKeysList[1],
      allMetaKeysList[2],
      allMetaKeysList[3],
    );
  } else if (l === 5) {
    return makeMetaByMetaKeys5Factory(
      allMetaKeysList[0],
      allMetaKeysList[1],
      allMetaKeysList[2],
      allMetaKeysList[3],
      allMetaKeysList[4],
    );
  } else if (l === 6) {
    return makeMetaByMetaKeys6Factory(
      allMetaKeysList[0],
      allMetaKeysList[1],
      allMetaKeysList[2],
      allMetaKeysList[3],
      allMetaKeysList[4],
      allMetaKeysList[5],
    );
  }
  return function makeMetaByMetaKey() {
    const metaByMetaKey = Object.create(null);
    for (let i = 0; i < l; i++) {
      metaByMetaKey[allMetaKeysList[i]] = Object.create(null);
    }
    return metaByMetaKey;
  };
}

const EMPTY_OBJECT = Object.freeze(Object.create(null));
function makeMetaByMetaKeys0() {
  return EMPTY_OBJECT;
}
function makeMetaByMetaKeys1Factory(key1: string | number | symbol) {
  return function makeMetaByMetaKeys1() {
    const obj = Object.create(null);
    obj[key1] = Object.create(null);
    return obj;
  };
}
function makeMetaByMetaKeys2Factory(
  key1: string | number | symbol,
  key2: string | number | symbol,
) {
  return function makeMetaByMetaKeys2() {
    const obj = Object.create(null);
    obj[key1] = Object.create(null);
    obj[key2] = Object.create(null);
    return obj;
  };
}
function makeMetaByMetaKeys3Factory(
  key1: string | number | symbol,
  key2: string | number | symbol,
  key3: string | number | symbol,
) {
  return function makeMetaByMetaKeys3() {
    const obj = Object.create(null);
    obj[key1] = Object.create(null);
    obj[key2] = Object.create(null);
    obj[key3] = Object.create(null);
    return obj;
  };
}
function makeMetaByMetaKeys4Factory(
  key1: string | number | symbol,
  key2: string | number | symbol,
  key3: string | number | symbol,
  key4: string | number | symbol,
) {
  return function makeMetaByMetaKeys4() {
    const obj = Object.create(null);
    obj[key1] = Object.create(null);
    obj[key2] = Object.create(null);
    obj[key3] = Object.create(null);
    obj[key4] = Object.create(null);
    return obj;
  };
}
function makeMetaByMetaKeys5Factory(
  key1: string | number | symbol,
  key2: string | number | symbol,
  key3: string | number | symbol,
  key4: string | number | symbol,
  key5: string | number | symbol,
) {
  return function makeMetaByMetaKeys5() {
    const obj = Object.create(null);
    obj[key1] = Object.create(null);
    obj[key2] = Object.create(null);
    obj[key3] = Object.create(null);
    obj[key4] = Object.create(null);
    obj[key5] = Object.create(null);
    return obj;
  };
}
function makeMetaByMetaKeys6Factory(
  key1: string | number | symbol,
  key2: string | number | symbol,
  key3: string | number | symbol,
  key4: string | number | symbol,
  key5: string | number | symbol,
  key6: string | number | symbol,
) {
  return function makeMetaByMetaKeys6() {
    const obj = Object.create(null);
    obj[key1] = Object.create(null);
    obj[key2] = Object.create(null);
    obj[key3] = Object.create(null);
    obj[key4] = Object.create(null);
    obj[key5] = Object.create(null);
    obj[key6] = Object.create(null);
    return obj;
  };
}

function newLayerPlanPhase(): LayerPlanPhase {
  return {
    checkTimeout: false,
    normalSteps: undefined,
    unbatchedSyncAndSafeSteps: undefined,
    _allSteps: [],
  };
}

function throwNoNewStepsError(
  operationPlan: OperationPlan,
  actionDescription: string,
  step: ExecutableStep,
  previousStepCount: number,
  message: string,
) {
  const newSteps: (ExecutableStep | null)[] = [];
  for (
    let i = previousStepCount, l = operationPlan.stepTracker.stepCount;
    i < l;
    i++
  ) {
    newSteps.push(operationPlan.stepTracker.stepById[i]);
  }
  throw new Error(
    `${message}; whilst performing ${actionDescription} of ${step} the following new steps were created: ${newSteps
      .map((s) => String(s))
      .join(", ")}`,
  );
}

type StreamDetails = {
  if: ExecutableStep<boolean>;
  initialCount: ExecutableStep<number>;
  label: ExecutableStep<Maybe<string>>;
};<|MERGE_RESOLUTION|>--- conflicted
+++ resolved
@@ -2397,19 +2397,6 @@
       return EMPTY_ARRAY;
     }
 
-<<<<<<< HEAD
-    // NOTE: Streams have no peers - we cannot reference the stream more than
-    // once (and we aim to not cache the stream because we want its entries to
-    // be garbage collected) - however if we're already fetching the list then
-    // we shouldn't fetch it again via stream... We should deduplicate a stream
-    // to return a non-stream.
-
-    if (step._stepOptions.stream != null) {
-      // TODO: remove this if block when we implement the new stream/defer -
-      // deduplicating a stream should be fine. (Not subscriptions though - may
-      // need a check for that!)
-
-=======
     if (step._stepOptions.stream) {
       // Streams have no peers - we cannot reference the stream more
       // than once (and we aim to not cache the stream because we want its
@@ -2417,7 +2404,20 @@
       //
       // HOWEVER! There may be lifecycle parts that need to be called... So
       // call the function with an empty array; ignore the result.
->>>>>>> 191386a5
+      return EMPTY_ARRAY;
+    }
+
+    // NOTE: Streams have no peers - we cannot reference the stream more than
+    // once (and we aim to not cache the stream because we want its entries to
+    // be garbage collected) - however if we're already fetching the list then
+    // we shouldn't fetch it again via stream... We should deduplicate a stream
+    // to return a non-stream.
+
+    if (step._stepOptions.stream != null) {
+      // TODO: remove this if block when we implement the new stream/defer -
+      // deduplicating a stream should be fine. (Not subscriptions though - may
+      // need a check for that!)
+
       return EMPTY_ARRAY;
     }
 
