// TODO: There may be some excessive waste, if we could somehow filter what
// these guys see, that would be great 👍

<<<<<<< HEAD
jest.unmock('postgraphql-build')

import { printSchema } from 'graphql'
=======
import printSchemaOrdered from '../../__tests__/utils/printSchemaOrdered'
>>>>>>> e62d7af5
import withPgClient from '../../__tests__/utils/withPgClient'
import { createPostGraphQLSchema } from '..'

// This test suite can be flaky. Increase it’s timeout.
jasmine.DEFAULT_TIMEOUT_INTERVAL = 1000 * 20

let testResults

const testFixtures = [
  {
    name: 'prints a schema with the default options',
    createSchema: client => createPostGraphQLSchema(client, ['a', 'b', 'c']),
  },
  {
    name: 'prints a schema with Relay 1 style ids',
    createSchema: client => createPostGraphQLSchema(client, 'c', { classicIds: true }),
  },
  {
    name: 'prints a schema with a JWT generating mutation',
    createSchema: client => createPostGraphQLSchema(client, 'b', { jwtSecret: 'secret', jwtPgTypeIdentifier: 'b.jwt_token' }),
  },
  {
    name: 'prints a schema without default mutations',
    createSchema: client => createPostGraphQLSchema(client, 'c', { disableDefaultMutations: true }),
  },
]

beforeAll(() => {
  testResults = testFixtures.map(testFixture => withPgClient(async client => {
    return await testFixture.createSchema(client)
  })())
})

for (let i = 0; i < testFixtures.length; i++) {
  test(testFixtures[i].name, async () => {
    expect(printSchemaOrdered(await testResults[i])).toMatchSnapshot()
  })
}<|MERGE_RESOLUTION|>--- conflicted
+++ resolved
@@ -1,13 +1,9 @@
 // TODO: There may be some excessive waste, if we could somehow filter what
 // these guys see, that would be great 👍
 
-<<<<<<< HEAD
 jest.unmock('postgraphql-build')
 
-import { printSchema } from 'graphql'
-=======
 import printSchemaOrdered from '../../__tests__/utils/printSchemaOrdered'
->>>>>>> e62d7af5
 import withPgClient from '../../__tests__/utils/withPgClient'
 import { createPostGraphQLSchema } from '..'
 
